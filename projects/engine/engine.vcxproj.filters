﻿<?xml version="1.0" encoding="utf-8"?>
<Project ToolsVersion="4.0" xmlns="http://schemas.microsoft.com/developer/msbuild/2003">
  <ItemGroup>
    <Filter Include="graphics">
      <UniqueIdentifier>{81110112-66f3-46cb-a161-4e2ab92b01d4}</UniqueIdentifier>
    </Filter>
    <Filter Include="universe">
      <UniqueIdentifier>{72baf105-26cd-4555-9e97-a4b92ab1f676}</UniqueIdentifier>
    </Filter>
    <Filter Include="editor">
      <UniqueIdentifier>{69a0e835-15da-4c43-a0ed-57a169bbe67f}</UniqueIdentifier>
    </Filter>
    <Filter Include="script">
      <UniqueIdentifier>{1687822c-73d0-4a28-9c22-71b902c329eb}</UniqueIdentifier>
    </Filter>
    <Filter Include="animation">
      <UniqueIdentifier>{2bb241e1-0051-401f-b64c-47c220e77ff3}</UniqueIdentifier>
    </Filter>
    <Filter Include="engine">
      <UniqueIdentifier>{a05964d9-bc93-4b17-8bae-42733a26b9a9}</UniqueIdentifier>
    </Filter>
  </ItemGroup>
  <ItemGroup>
    <ClCompile Include="..\..\src\graphics\renderer.cpp">
      <Filter>graphics</Filter>
    </ClCompile>
    <ClCompile Include="..\..\src\universe\universe.cpp">
      <Filter>universe</Filter>
    </ClCompile>
    <ClCompile Include="..\..\src\universe\component_event.cpp">
      <Filter>universe</Filter>
    </ClCompile>
    <ClCompile Include="..\..\src\universe\entity_moved_event.cpp">
      <Filter>universe</Filter>
    </ClCompile>
    <ClCompile Include="..\..\src\editor\editor_server.cpp">
      <Filter>editor</Filter>
    </ClCompile>
    <ClCompile Include="..\..\src\editor\gizmo.cpp">
      <Filter>editor</Filter>
    </ClCompile>
    <ClCompile Include="..\..\src\editor\editor_icon.cpp">
      <Filter>editor</Filter>
    </ClCompile>
    <ClCompile Include="..\..\src\universe\entity_destroyed_event.cpp">
      <Filter>universe</Filter>
    </ClCompile>
    <ClCompile Include="..\..\src\script\script_system.cpp">
      <Filter>script</Filter>
    </ClCompile>
    <ClCompile Include="..\..\src\script\save_script_visitor.cpp">
      <Filter>script</Filter>
    </ClCompile>
    <ClCompile Include="..\..\src\script\set_property_visitor.cpp">
      <Filter>script</Filter>
    </ClCompile>
    <ClCompile Include="..\..\src\script\get_property_visitor.cpp">
      <Filter>script</Filter>
    </ClCompile>
    <ClCompile Include="..\..\src\animation\animation_system.cpp">
      <Filter>animation</Filter>
    </ClCompile>
    <ClCompile Include="..\..\src\universe\entity.cpp">
      <Filter>universe</Filter>
    </ClCompile>
    <ClCompile Include="..\..\src\universe\component.cpp">
      <Filter>universe</Filter>
    </ClCompile>
    <ClCompile Include="..\..\src\engine\engine.cpp">
      <Filter>engine</Filter>
    </ClCompile>
    <ClCompile Include="..\..\src\engine\iplugin.cpp">
      <Filter>engine</Filter>
    </ClCompile>
    <ClCompile Include="..\..\src\engine\plugin_manager.cpp">
      <Filter>engine</Filter>
    </ClCompile>
    <ClCompile Include="..\..\src\editor\editor_client.cpp">
      <Filter>editor</Filter>
    </ClCompile>
    <ClCompile Include="..\..\src\editor\server_message_types.cpp">
      <Filter>editor</Filter>
    </ClCompile>
<<<<<<< HEAD
    <ClCompile Include="..\..\src\graphics\pipeline.cpp">
      <Filter>graphics</Filter>
    </ClCompile>
    <ClCompile Include="..\..\src\graphics\geometry.cpp">
      <Filter>graphics</Filter>
    </ClCompile>
    <ClCompile Include="..\..\src\graphics\gl_ext.cpp">
      <Filter>graphics</Filter>
    </ClCompile>
    <ClCompile Include="..\..\src\graphics\shader.cpp">
      <Filter>graphics</Filter>
    </ClCompile>
    <ClCompile Include="..\..\src\graphics\texture.cpp">
      <Filter>graphics</Filter>
    </ClCompile>
    <ClCompile Include="..\..\src\graphics\material.cpp">
      <Filter>graphics</Filter>
    </ClCompile>
    <ClCompile Include="..\..\src\graphics\model.cpp">
      <Filter>graphics</Filter>
    </ClCompile>
    <ClCompile Include="..\..\src\graphics\pose.cpp">
      <Filter>graphics</Filter>
    </ClCompile>
    <ClCompile Include="..\..\src\graphics\model_instance.cpp">
      <Filter>graphics</Filter>
    </ClCompile>
=======
    <ClCompile Include="..\..\src\core\new.cpp" />
>>>>>>> 17ad8f86
  </ItemGroup>
  <ItemGroup>
    <ClInclude Include="..\..\src\graphics\renderer.h">
      <Filter>graphics</Filter>
    </ClInclude>
    <ClInclude Include="..\..\src\universe\universe.h">
      <Filter>universe</Filter>
    </ClInclude>
    <ClInclude Include="..\..\src\universe\component_event.h">
      <Filter>universe</Filter>
    </ClInclude>
    <ClInclude Include="..\..\src\universe\entity_moved_event.h">
      <Filter>universe</Filter>
    </ClInclude>
    <ClInclude Include="..\..\src\editor\editor_server.h">
      <Filter>editor</Filter>
    </ClInclude>
    <ClInclude Include="..\..\src\editor\property_descriptor.h">
      <Filter>editor</Filter>
    </ClInclude>
    <ClInclude Include="..\..\src\editor\gizmo.h">
      <Filter>editor</Filter>
    </ClInclude>
    <ClInclude Include="..\..\src\editor\editor_icon.h">
      <Filter>editor</Filter>
    </ClInclude>
    <ClInclude Include="..\..\src\universe\entity_destroyed_event.h">
      <Filter>universe</Filter>
    </ClInclude>
    <ClInclude Include="..\..\src\script\script_system.h">
      <Filter>script</Filter>
    </ClInclude>
    <ClInclude Include="..\..\src\script\base_script.h">
      <Filter>script</Filter>
    </ClInclude>
    <ClInclude Include="..\..\src\script\script_visitor.h">
      <Filter>script</Filter>
    </ClInclude>
    <ClInclude Include="..\..\src\script\save_script_visitor.h">
      <Filter>script</Filter>
    </ClInclude>
    <ClInclude Include="..\..\src\script\set_property_visitor.h">
      <Filter>script</Filter>
    </ClInclude>
    <ClInclude Include="..\..\src\script\get_property_visitor.h">
      <Filter>script</Filter>
    </ClInclude>
    <ClInclude Include="..\..\src\animation\animation_system.h">
      <Filter>animation</Filter>
    </ClInclude>
    <ClInclude Include="..\..\src\universe\entity.h">
      <Filter>universe</Filter>
    </ClInclude>
    <ClInclude Include="..\..\src\universe\component.h">
      <Filter>universe</Filter>
    </ClInclude>
    <ClInclude Include="..\..\src\engine\engine.h">
      <Filter>engine</Filter>
    </ClInclude>
    <ClInclude Include="..\..\src\engine\iplugin.h">
      <Filter>engine</Filter>
    </ClInclude>
    <ClInclude Include="..\..\src\engine\plugin_manager.h">
      <Filter>engine</Filter>
    </ClInclude>
    <ClInclude Include="..\..\src\editor\editor_client.h">
      <Filter>editor</Filter>
    </ClInclude>
    <ClInclude Include="..\..\src\editor\client_message_types.h">
      <Filter>editor</Filter>
    </ClInclude>
    <ClInclude Include="..\..\src\editor\server_message_types.h">
      <Filter>editor</Filter>
    </ClInclude>
    <ClInclude Include="..\..\src\graphics\pipeline.h">
      <Filter>graphics</Filter>
    </ClInclude>
    <ClInclude Include="..\..\src\graphics\irender_device.h">
      <Filter>graphics</Filter>
    </ClInclude>
    <ClInclude Include="..\..\src\graphics\geometry.h">
      <Filter>graphics</Filter>
    </ClInclude>
    <ClInclude Include="..\..\src\graphics\gl_ext.h">
      <Filter>graphics</Filter>
    </ClInclude>
    <ClInclude Include="..\..\src\graphics\shader.h">
      <Filter>graphics</Filter>
    </ClInclude>
    <ClInclude Include="..\..\src\graphics\texture.h">
      <Filter>graphics</Filter>
    </ClInclude>
    <ClInclude Include="..\..\src\graphics\material.h">
      <Filter>graphics</Filter>
    </ClInclude>
    <ClInclude Include="..\..\src\graphics\model.h">
      <Filter>graphics</Filter>
    </ClInclude>
    <ClInclude Include="..\..\src\graphics\pose.h">
      <Filter>graphics</Filter>
    </ClInclude>
    <ClInclude Include="..\..\src\graphics\model_instance.h">
      <Filter>graphics</Filter>
    </ClInclude>
  </ItemGroup>
</Project><|MERGE_RESOLUTION|>--- conflicted
+++ resolved
@@ -1,220 +1,217 @@
-﻿<?xml version="1.0" encoding="utf-8"?>
-<Project ToolsVersion="4.0" xmlns="http://schemas.microsoft.com/developer/msbuild/2003">
-  <ItemGroup>
-    <Filter Include="graphics">
-      <UniqueIdentifier>{81110112-66f3-46cb-a161-4e2ab92b01d4}</UniqueIdentifier>
-    </Filter>
-    <Filter Include="universe">
-      <UniqueIdentifier>{72baf105-26cd-4555-9e97-a4b92ab1f676}</UniqueIdentifier>
-    </Filter>
-    <Filter Include="editor">
-      <UniqueIdentifier>{69a0e835-15da-4c43-a0ed-57a169bbe67f}</UniqueIdentifier>
-    </Filter>
-    <Filter Include="script">
-      <UniqueIdentifier>{1687822c-73d0-4a28-9c22-71b902c329eb}</UniqueIdentifier>
-    </Filter>
-    <Filter Include="animation">
-      <UniqueIdentifier>{2bb241e1-0051-401f-b64c-47c220e77ff3}</UniqueIdentifier>
-    </Filter>
-    <Filter Include="engine">
-      <UniqueIdentifier>{a05964d9-bc93-4b17-8bae-42733a26b9a9}</UniqueIdentifier>
-    </Filter>
-  </ItemGroup>
-  <ItemGroup>
-    <ClCompile Include="..\..\src\graphics\renderer.cpp">
-      <Filter>graphics</Filter>
-    </ClCompile>
-    <ClCompile Include="..\..\src\universe\universe.cpp">
-      <Filter>universe</Filter>
-    </ClCompile>
-    <ClCompile Include="..\..\src\universe\component_event.cpp">
-      <Filter>universe</Filter>
-    </ClCompile>
-    <ClCompile Include="..\..\src\universe\entity_moved_event.cpp">
-      <Filter>universe</Filter>
-    </ClCompile>
-    <ClCompile Include="..\..\src\editor\editor_server.cpp">
-      <Filter>editor</Filter>
-    </ClCompile>
-    <ClCompile Include="..\..\src\editor\gizmo.cpp">
-      <Filter>editor</Filter>
-    </ClCompile>
-    <ClCompile Include="..\..\src\editor\editor_icon.cpp">
-      <Filter>editor</Filter>
-    </ClCompile>
-    <ClCompile Include="..\..\src\universe\entity_destroyed_event.cpp">
-      <Filter>universe</Filter>
-    </ClCompile>
-    <ClCompile Include="..\..\src\script\script_system.cpp">
-      <Filter>script</Filter>
-    </ClCompile>
-    <ClCompile Include="..\..\src\script\save_script_visitor.cpp">
-      <Filter>script</Filter>
-    </ClCompile>
-    <ClCompile Include="..\..\src\script\set_property_visitor.cpp">
-      <Filter>script</Filter>
-    </ClCompile>
-    <ClCompile Include="..\..\src\script\get_property_visitor.cpp">
-      <Filter>script</Filter>
-    </ClCompile>
-    <ClCompile Include="..\..\src\animation\animation_system.cpp">
-      <Filter>animation</Filter>
-    </ClCompile>
-    <ClCompile Include="..\..\src\universe\entity.cpp">
-      <Filter>universe</Filter>
-    </ClCompile>
-    <ClCompile Include="..\..\src\universe\component.cpp">
-      <Filter>universe</Filter>
-    </ClCompile>
-    <ClCompile Include="..\..\src\engine\engine.cpp">
-      <Filter>engine</Filter>
-    </ClCompile>
-    <ClCompile Include="..\..\src\engine\iplugin.cpp">
-      <Filter>engine</Filter>
-    </ClCompile>
-    <ClCompile Include="..\..\src\engine\plugin_manager.cpp">
-      <Filter>engine</Filter>
-    </ClCompile>
-    <ClCompile Include="..\..\src\editor\editor_client.cpp">
-      <Filter>editor</Filter>
-    </ClCompile>
-    <ClCompile Include="..\..\src\editor\server_message_types.cpp">
-      <Filter>editor</Filter>
-    </ClCompile>
-<<<<<<< HEAD
-    <ClCompile Include="..\..\src\graphics\pipeline.cpp">
-      <Filter>graphics</Filter>
-    </ClCompile>
-    <ClCompile Include="..\..\src\graphics\geometry.cpp">
-      <Filter>graphics</Filter>
-    </ClCompile>
-    <ClCompile Include="..\..\src\graphics\gl_ext.cpp">
-      <Filter>graphics</Filter>
-    </ClCompile>
-    <ClCompile Include="..\..\src\graphics\shader.cpp">
-      <Filter>graphics</Filter>
-    </ClCompile>
-    <ClCompile Include="..\..\src\graphics\texture.cpp">
-      <Filter>graphics</Filter>
-    </ClCompile>
-    <ClCompile Include="..\..\src\graphics\material.cpp">
-      <Filter>graphics</Filter>
-    </ClCompile>
-    <ClCompile Include="..\..\src\graphics\model.cpp">
-      <Filter>graphics</Filter>
-    </ClCompile>
-    <ClCompile Include="..\..\src\graphics\pose.cpp">
-      <Filter>graphics</Filter>
-    </ClCompile>
-    <ClCompile Include="..\..\src\graphics\model_instance.cpp">
-      <Filter>graphics</Filter>
-    </ClCompile>
-=======
-    <ClCompile Include="..\..\src\core\new.cpp" />
->>>>>>> 17ad8f86
-  </ItemGroup>
-  <ItemGroup>
-    <ClInclude Include="..\..\src\graphics\renderer.h">
-      <Filter>graphics</Filter>
-    </ClInclude>
-    <ClInclude Include="..\..\src\universe\universe.h">
-      <Filter>universe</Filter>
-    </ClInclude>
-    <ClInclude Include="..\..\src\universe\component_event.h">
-      <Filter>universe</Filter>
-    </ClInclude>
-    <ClInclude Include="..\..\src\universe\entity_moved_event.h">
-      <Filter>universe</Filter>
-    </ClInclude>
-    <ClInclude Include="..\..\src\editor\editor_server.h">
-      <Filter>editor</Filter>
-    </ClInclude>
-    <ClInclude Include="..\..\src\editor\property_descriptor.h">
-      <Filter>editor</Filter>
-    </ClInclude>
-    <ClInclude Include="..\..\src\editor\gizmo.h">
-      <Filter>editor</Filter>
-    </ClInclude>
-    <ClInclude Include="..\..\src\editor\editor_icon.h">
-      <Filter>editor</Filter>
-    </ClInclude>
-    <ClInclude Include="..\..\src\universe\entity_destroyed_event.h">
-      <Filter>universe</Filter>
-    </ClInclude>
-    <ClInclude Include="..\..\src\script\script_system.h">
-      <Filter>script</Filter>
-    </ClInclude>
-    <ClInclude Include="..\..\src\script\base_script.h">
-      <Filter>script</Filter>
-    </ClInclude>
-    <ClInclude Include="..\..\src\script\script_visitor.h">
-      <Filter>script</Filter>
-    </ClInclude>
-    <ClInclude Include="..\..\src\script\save_script_visitor.h">
-      <Filter>script</Filter>
-    </ClInclude>
-    <ClInclude Include="..\..\src\script\set_property_visitor.h">
-      <Filter>script</Filter>
-    </ClInclude>
-    <ClInclude Include="..\..\src\script\get_property_visitor.h">
-      <Filter>script</Filter>
-    </ClInclude>
-    <ClInclude Include="..\..\src\animation\animation_system.h">
-      <Filter>animation</Filter>
-    </ClInclude>
-    <ClInclude Include="..\..\src\universe\entity.h">
-      <Filter>universe</Filter>
-    </ClInclude>
-    <ClInclude Include="..\..\src\universe\component.h">
-      <Filter>universe</Filter>
-    </ClInclude>
-    <ClInclude Include="..\..\src\engine\engine.h">
-      <Filter>engine</Filter>
-    </ClInclude>
-    <ClInclude Include="..\..\src\engine\iplugin.h">
-      <Filter>engine</Filter>
-    </ClInclude>
-    <ClInclude Include="..\..\src\engine\plugin_manager.h">
-      <Filter>engine</Filter>
-    </ClInclude>
-    <ClInclude Include="..\..\src\editor\editor_client.h">
-      <Filter>editor</Filter>
-    </ClInclude>
-    <ClInclude Include="..\..\src\editor\client_message_types.h">
-      <Filter>editor</Filter>
-    </ClInclude>
-    <ClInclude Include="..\..\src\editor\server_message_types.h">
-      <Filter>editor</Filter>
-    </ClInclude>
-    <ClInclude Include="..\..\src\graphics\pipeline.h">
-      <Filter>graphics</Filter>
-    </ClInclude>
-    <ClInclude Include="..\..\src\graphics\irender_device.h">
-      <Filter>graphics</Filter>
-    </ClInclude>
-    <ClInclude Include="..\..\src\graphics\geometry.h">
-      <Filter>graphics</Filter>
-    </ClInclude>
-    <ClInclude Include="..\..\src\graphics\gl_ext.h">
-      <Filter>graphics</Filter>
-    </ClInclude>
-    <ClInclude Include="..\..\src\graphics\shader.h">
-      <Filter>graphics</Filter>
-    </ClInclude>
-    <ClInclude Include="..\..\src\graphics\texture.h">
-      <Filter>graphics</Filter>
-    </ClInclude>
-    <ClInclude Include="..\..\src\graphics\material.h">
-      <Filter>graphics</Filter>
-    </ClInclude>
-    <ClInclude Include="..\..\src\graphics\model.h">
-      <Filter>graphics</Filter>
-    </ClInclude>
-    <ClInclude Include="..\..\src\graphics\pose.h">
-      <Filter>graphics</Filter>
-    </ClInclude>
-    <ClInclude Include="..\..\src\graphics\model_instance.h">
-      <Filter>graphics</Filter>
-    </ClInclude>
-  </ItemGroup>
+﻿<?xml version="1.0" encoding="utf-8"?>
+<Project ToolsVersion="4.0" xmlns="http://schemas.microsoft.com/developer/msbuild/2003">
+  <ItemGroup>
+    <Filter Include="graphics">
+      <UniqueIdentifier>{81110112-66f3-46cb-a161-4e2ab92b01d4}</UniqueIdentifier>
+    </Filter>
+    <Filter Include="universe">
+      <UniqueIdentifier>{72baf105-26cd-4555-9e97-a4b92ab1f676}</UniqueIdentifier>
+    </Filter>
+    <Filter Include="editor">
+      <UniqueIdentifier>{69a0e835-15da-4c43-a0ed-57a169bbe67f}</UniqueIdentifier>
+    </Filter>
+    <Filter Include="script">
+      <UniqueIdentifier>{1687822c-73d0-4a28-9c22-71b902c329eb}</UniqueIdentifier>
+    </Filter>
+    <Filter Include="animation">
+      <UniqueIdentifier>{2bb241e1-0051-401f-b64c-47c220e77ff3}</UniqueIdentifier>
+    </Filter>
+    <Filter Include="engine">
+      <UniqueIdentifier>{a05964d9-bc93-4b17-8bae-42733a26b9a9}</UniqueIdentifier>
+    </Filter>
+  </ItemGroup>
+  <ItemGroup>
+    <ClCompile Include="..\..\src\graphics\renderer.cpp">
+      <Filter>graphics</Filter>
+    </ClCompile>
+    <ClCompile Include="..\..\src\universe\universe.cpp">
+      <Filter>universe</Filter>
+    </ClCompile>
+    <ClCompile Include="..\..\src\universe\component_event.cpp">
+      <Filter>universe</Filter>
+    </ClCompile>
+    <ClCompile Include="..\..\src\universe\entity_moved_event.cpp">
+      <Filter>universe</Filter>
+    </ClCompile>
+    <ClCompile Include="..\..\src\editor\editor_server.cpp">
+      <Filter>editor</Filter>
+    </ClCompile>
+    <ClCompile Include="..\..\src\editor\gizmo.cpp">
+      <Filter>editor</Filter>
+    </ClCompile>
+    <ClCompile Include="..\..\src\editor\editor_icon.cpp">
+      <Filter>editor</Filter>
+    </ClCompile>
+    <ClCompile Include="..\..\src\universe\entity_destroyed_event.cpp">
+      <Filter>universe</Filter>
+    </ClCompile>
+    <ClCompile Include="..\..\src\script\script_system.cpp">
+      <Filter>script</Filter>
+    </ClCompile>
+    <ClCompile Include="..\..\src\script\save_script_visitor.cpp">
+      <Filter>script</Filter>
+    </ClCompile>
+    <ClCompile Include="..\..\src\script\set_property_visitor.cpp">
+      <Filter>script</Filter>
+    </ClCompile>
+    <ClCompile Include="..\..\src\script\get_property_visitor.cpp">
+      <Filter>script</Filter>
+    </ClCompile>
+    <ClCompile Include="..\..\src\animation\animation_system.cpp">
+      <Filter>animation</Filter>
+    </ClCompile>
+    <ClCompile Include="..\..\src\universe\entity.cpp">
+      <Filter>universe</Filter>
+    </ClCompile>
+    <ClCompile Include="..\..\src\universe\component.cpp">
+      <Filter>universe</Filter>
+    </ClCompile>
+    <ClCompile Include="..\..\src\engine\engine.cpp">
+      <Filter>engine</Filter>
+    </ClCompile>
+    <ClCompile Include="..\..\src\engine\iplugin.cpp">
+      <Filter>engine</Filter>
+    </ClCompile>
+    <ClCompile Include="..\..\src\engine\plugin_manager.cpp">
+      <Filter>engine</Filter>
+    </ClCompile>
+    <ClCompile Include="..\..\src\editor\editor_client.cpp">
+      <Filter>editor</Filter>
+    </ClCompile>
+    <ClCompile Include="..\..\src\editor\server_message_types.cpp">
+      <Filter>editor</Filter>
+    </ClCompile>
+    <ClCompile Include="..\..\src\core\new.cpp" />
+    <ClCompile Include="..\..\src\graphics\pipeline.cpp">
+      <Filter>graphics</Filter>
+    </ClCompile>
+    <ClCompile Include="..\..\src\graphics\geometry.cpp">
+      <Filter>graphics</Filter>
+    </ClCompile>
+    <ClCompile Include="..\..\src\graphics\gl_ext.cpp">
+      <Filter>graphics</Filter>
+    </ClCompile>
+    <ClCompile Include="..\..\src\graphics\shader.cpp">
+      <Filter>graphics</Filter>
+    </ClCompile>
+    <ClCompile Include="..\..\src\graphics\texture.cpp">
+      <Filter>graphics</Filter>
+    </ClCompile>
+    <ClCompile Include="..\..\src\graphics\material.cpp">
+      <Filter>graphics</Filter>
+    </ClCompile>
+    <ClCompile Include="..\..\src\graphics\model.cpp">
+      <Filter>graphics</Filter>
+    </ClCompile>
+    <ClCompile Include="..\..\src\graphics\pose.cpp">
+      <Filter>graphics</Filter>
+    </ClCompile>
+    <ClCompile Include="..\..\src\graphics\model_instance.cpp">
+      <Filter>graphics</Filter>
+    </ClCompile>
+  </ItemGroup>
+  <ItemGroup>
+    <ClInclude Include="..\..\src\graphics\renderer.h">
+      <Filter>graphics</Filter>
+    </ClInclude>
+    <ClInclude Include="..\..\src\universe\universe.h">
+      <Filter>universe</Filter>
+    </ClInclude>
+    <ClInclude Include="..\..\src\universe\component_event.h">
+      <Filter>universe</Filter>
+    </ClInclude>
+    <ClInclude Include="..\..\src\universe\entity_moved_event.h">
+      <Filter>universe</Filter>
+    </ClInclude>
+    <ClInclude Include="..\..\src\editor\editor_server.h">
+      <Filter>editor</Filter>
+    </ClInclude>
+    <ClInclude Include="..\..\src\editor\property_descriptor.h">
+      <Filter>editor</Filter>
+    </ClInclude>
+    <ClInclude Include="..\..\src\editor\gizmo.h">
+      <Filter>editor</Filter>
+    </ClInclude>
+    <ClInclude Include="..\..\src\editor\editor_icon.h">
+      <Filter>editor</Filter>
+    </ClInclude>
+    <ClInclude Include="..\..\src\universe\entity_destroyed_event.h">
+      <Filter>universe</Filter>
+    </ClInclude>
+    <ClInclude Include="..\..\src\script\script_system.h">
+      <Filter>script</Filter>
+    </ClInclude>
+    <ClInclude Include="..\..\src\script\base_script.h">
+      <Filter>script</Filter>
+    </ClInclude>
+    <ClInclude Include="..\..\src\script\script_visitor.h">
+      <Filter>script</Filter>
+    </ClInclude>
+    <ClInclude Include="..\..\src\script\save_script_visitor.h">
+      <Filter>script</Filter>
+    </ClInclude>
+    <ClInclude Include="..\..\src\script\set_property_visitor.h">
+      <Filter>script</Filter>
+    </ClInclude>
+    <ClInclude Include="..\..\src\script\get_property_visitor.h">
+      <Filter>script</Filter>
+    </ClInclude>
+    <ClInclude Include="..\..\src\animation\animation_system.h">
+      <Filter>animation</Filter>
+    </ClInclude>
+    <ClInclude Include="..\..\src\universe\entity.h">
+      <Filter>universe</Filter>
+    </ClInclude>
+    <ClInclude Include="..\..\src\universe\component.h">
+      <Filter>universe</Filter>
+    </ClInclude>
+    <ClInclude Include="..\..\src\engine\engine.h">
+      <Filter>engine</Filter>
+    </ClInclude>
+    <ClInclude Include="..\..\src\engine\iplugin.h">
+      <Filter>engine</Filter>
+    </ClInclude>
+    <ClInclude Include="..\..\src\engine\plugin_manager.h">
+      <Filter>engine</Filter>
+    </ClInclude>
+    <ClInclude Include="..\..\src\editor\editor_client.h">
+      <Filter>editor</Filter>
+    </ClInclude>
+    <ClInclude Include="..\..\src\editor\client_message_types.h">
+      <Filter>editor</Filter>
+    </ClInclude>
+    <ClInclude Include="..\..\src\editor\server_message_types.h">
+      <Filter>editor</Filter>
+    </ClInclude>
+    <ClInclude Include="..\..\src\graphics\pipeline.h">
+      <Filter>graphics</Filter>
+    </ClInclude>
+    <ClInclude Include="..\..\src\graphics\irender_device.h">
+      <Filter>graphics</Filter>
+    </ClInclude>
+    <ClInclude Include="..\..\src\graphics\geometry.h">
+      <Filter>graphics</Filter>
+    </ClInclude>
+    <ClInclude Include="..\..\src\graphics\gl_ext.h">
+      <Filter>graphics</Filter>
+    </ClInclude>
+    <ClInclude Include="..\..\src\graphics\shader.h">
+      <Filter>graphics</Filter>
+    </ClInclude>
+    <ClInclude Include="..\..\src\graphics\texture.h">
+      <Filter>graphics</Filter>
+    </ClInclude>
+    <ClInclude Include="..\..\src\graphics\material.h">
+      <Filter>graphics</Filter>
+    </ClInclude>
+    <ClInclude Include="..\..\src\graphics\model.h">
+      <Filter>graphics</Filter>
+    </ClInclude>
+    <ClInclude Include="..\..\src\graphics\pose.h">
+      <Filter>graphics</Filter>
+    </ClInclude>
+    <ClInclude Include="..\..\src\graphics\model_instance.h">
+      <Filter>graphics</Filter>
+    </ClInclude>
+  </ItemGroup>
 </Project>