--- conflicted
+++ resolved
@@ -120,18 +120,15 @@
     </ClInclude>
     <ClInclude Include="..\..\..\src\core\profiler.h" />
     <ClInclude Include="..\..\..\src\core\lumix.h" />
-<<<<<<< HEAD
     <ClInclude Include="..\..\..\src\core\plane.h" />
     <ClInclude Include="..\..\..\src\core\frustum.h" />
     <ClInclude Include="..\..\..\src\core\sphere.h" />
-=======
     <ClInclude Include="..\..\..\src\core\os_file.h">
       <Filter>fs</Filter>
     </ClInclude>
     <ClInclude Include="..\..\..\src\core\mt\thread.h">
       <Filter>mt</Filter>
     </ClInclude>
->>>>>>> ed0bc0af
   </ItemGroup>
   <ItemGroup>
     <ClCompile Include="..\..\..\src\core\blob.cpp" />
