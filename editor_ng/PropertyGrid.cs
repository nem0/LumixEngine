﻿using System;
using System.Collections.Generic;
using System.ComponentModel;
using System.Data;
using System.Drawing;
using System.IO;
using System.Linq;
using System.Runtime.InteropServices;
using System.Text;
using System.Threading.Tasks;
using System.Windows.Forms;
using WeifenLuo.WinFormsUI.Docking;

namespace editor_ng
{
    public partial class PropertyGrid : DockContent
    {
        private int m_selected_entity = -1;
        private bool m_is_position_update = false;

        private native.EditorServer m_server = null;
        public native.EditorServer server 
        {
            get { return m_server; }
            set
            {
                if (m_server != null)
                {
                    m_server.onEntitySelected -= onEntitySelected;
                    m_server.onComponentProperties -= onComponentProperties;
                    m_server.onEntityProperties -= onEntityProperties;
                    m_server.onEntityPosition -= onEntityPosition;
                }
                m_server = value;
                if (m_server != null)
                {
                    m_server.onEntityPosition += onEntityPosition;
                    m_server.onEntityProperties += onEntityProperties;
                    m_server.onComponentProperties += onComponentProperties;
                    m_server.onEntitySelected += onEntitySelected;
                }
            }
        }

        public MainForm main_form { get; set; }

        private class DataGridViewFilenameCell : DataGridViewTextBoxCell
        {
            public DataGridViewFilenameCell()
                : base()
            {
            }

            public override void InitializeEditingControl(int rowIndex, object 
                initialFormattedValue, DataGridViewCellStyle dataGridViewCellStyle)
            {
                // Set the value of the editing control to the current cell value. 
                base.InitializeEditingControl(rowIndex, initialFormattedValue, 
                    dataGridViewCellStyle);
                FilenameEditingControl ctl = 
                    DataGridView.EditingControl as FilenameEditingControl;
                // Use the default row value when Value property is null. 
                if (this.Value == null)
                {
                    ctl.Value = this.DefaultNewRowValue as string;
                }
                else
                {
                    ctl.Value = this.Value as string;
                }
            }

            public override Type EditType
            {
                get
                {
                    // Return the type of the editing control that CalendarCell uses. 
                    return typeof(FilenameEditingControl);
                }
            }

            public override Type ValueType
            {
                get
                {
                    // Return the type of the value that CalendarCell contains. 

                    return typeof(string);
                }
            }

            public override object DefaultNewRowValue
            {
                get
                {
                    // Use the current date and time as the default value. 
                    return "new";
                }
            }
        }

        class FilenameEditingControl : Panel, IDataGridViewEditingControl
        {
            DataGridView dataGridView;
            private bool valueChanged = false;
            int rowIndex;
            TextBox m_text_box;
            Button m_button;

            public FilenameEditingControl()
            {
                m_text_box = new TextBox();
                m_text_box.Dock = DockStyle.Fill;
                m_text_box.TextChanged += onTextChanged;
                this.Controls.Add(m_text_box);
                m_button = new Button();
                m_button.AutoSize = true;
                m_button.AutoSizeMode = System.Windows.Forms.AutoSizeMode.GrowAndShrink;
                m_button.Text = "...";
                m_button.Dock = DockStyle.Right;
                m_button.Click += onClick;
                this.Controls.Add(m_button);
            }

            public string Value
            {
                get { return m_text_box.Text; }
                set 
                {
                    string dir = System.IO.Directory.GetCurrentDirectory();
                    string str = value as string;
                    str = str.Replace(dir, "");
                    str = str.TrimStart('/', '\\');
                    m_text_box.Text = str; 
                }
            }


            // Implements the IDataGridViewEditingControl.EditingControlFormattedValue  
            // property. 
            public object EditingControlFormattedValue
            {
                get
                {
                    return this.Value;
                }
                set
                {
                    if (value is String)
                    {
                        try
                        {
                            // This will throw an exception of the string is  
                            // null, empty, or not in the format of a date. 
                            this.Value = value as string;
                        }
                        catch
                        {
                            // In the case of an exception, just use the  
                            // default value so we're not left with a null 
                            // value. 
                            this.Value = "new";
                        }
                    }
                }
            }

            // Implements the  
            // IDataGridViewEditingControl.GetEditingControlFormattedValue method. 
            public object GetEditingControlFormattedValue(
                DataGridViewDataErrorContexts context)
            {
                return EditingControlFormattedValue;
            }

            // Implements the  
            // IDataGridViewEditingControl.ApplyCellStyleToEditingControl method. 
            public void ApplyCellStyleToEditingControl(
                DataGridViewCellStyle dataGridViewCellStyle)
            {
                /*this.Font = dataGridViewCellStyle.Font;
                this.CalendarForeColor = dataGridViewCellStyle.ForeColor;
                this.CalendarMonthBackground = dataGridViewCellStyle.BackColor;*/
            }

            // Implements the IDataGridViewEditingControl.EditingControlRowIndex  
            // property. 
            public int EditingControlRowIndex
            {
                get
                {
                    return rowIndex;
                }
                set
                {
                    rowIndex = value;
                }
            }

            // Implements the IDataGridViewEditingControl.EditingControlWantsInputKey  
            // method. 
            public bool EditingControlWantsInputKey(
                Keys key, bool dataGridViewWantsInputKey)
            {
                // Let the DateTimePicker handle the keys listed. 
                switch (key & Keys.KeyCode)
                {
                    case Keys.Left:
                    case Keys.Up:
                    case Keys.Down:
                    case Keys.Right:
                    case Keys.Home:
                    case Keys.End:
                    case Keys.PageDown:
                    case Keys.PageUp:
                        return true;
                    default:
                        return !dataGridViewWantsInputKey;
                }
            }

            // Implements the IDataGridViewEditingControl.PrepareEditingControlForEdit  
            // method. 
            public void PrepareEditingControlForEdit(bool selectAll)
            {
                // No preparation needs to be done.
            }

            // Implements the IDataGridViewEditingControl 
            // .RepositionEditingControlOnValueChange property. 
            public bool RepositionEditingControlOnValueChange
            {
                get
                {
                    return false;
                }
            }

            // Implements the IDataGridViewEditingControl 
            // .EditingControlDataGridView property. 
            public DataGridView EditingControlDataGridView
            {
                get
                {
                    return dataGridView;
                }
                set
                {
                    dataGridView = value;
                }
            }

            // Implements the IDataGridViewEditingControl 
            // .EditingControlValueChanged property. 
            public bool EditingControlValueChanged
            {
                get
                {
                    return valueChanged;
                }
                set
                {
                    valueChanged = value;
                }
            }

            // Implements the IDataGridViewEditingControl 
            // .EditingPanelCursor property. 
            public Cursor EditingPanelCursor
            {
                get
                {
                    return base.Cursor;
                }
            }

            private void onTextChanged(object sender, EventArgs args)
            {
                // Notify the DataGridView that the contents of the cell 
                // have changed.
                valueChanged = true;
                this.EditingControlDataGridView.NotifyCurrentCellDirty(true);
                //base.OnValueChanged(eventargs);
            }

            private void onClick(object sender, EventArgs args)
            {
                OpenFileDialog ofd = new OpenFileDialog();
                if (ofd.ShowDialog() == DialogResult.OK)
                {
                    string value = ofd.FileName;
                    string dir = System.IO.Directory.GetCurrentDirectory();
                    value = (value as string).Replace(dir, "");
                    value = (value as string).TrimStart('/', '\\');
                    m_text_box.Text = value;
                    this.EditingControlDataGridView.EndEdit();
                }
            }
        }

        private void onEntityPosition(object sender, EventArgs args)
        {
            BeginInvoke(new Action(() =>
            {
                native.EditorServer.EntityPositionArgs e = args as native.EditorServer.EntityPositionArgs;
                if (m_selected_entity == e.uid)
                {
                    m_is_position_update = true;
                    xPositionTextBox.Text = e.x.ToString();
                    yPositionTextBox.Text = e.y.ToString();
                    zPositionTextBox.Text = e.z.ToString();
                    m_is_position_update = false;
                }
            }));
        }

        private void onEntityProperties(object sender, EventArgs args)
        {
            native.EditorServer.EntityPropertiesArgs e = args as native.EditorServer.EntityPropertiesArgs;
            if (m_selected_entity == e.uid)
            {
                xPositionTextBox.Text = e.x.ToString();
                yPositionTextBox.Text = e.y.ToString();
                zPositionTextBox.Text = e.z.ToString();
                entityNameTextBox.Text = e.name;
            }
        }

        private void onComponentProperties(object sender, EventArgs args)
        {
            BeginInvoke(new Action(() =>
            {
                native.EditorServer.ComponentPropertiesArgs e = args as native.EditorServer.ComponentPropertiesArgs;
                foreach (Control c in panel1.Controls)
                {
                    if (c is DataGridView && c.Tag != null && (uint)c.Tag == e.cmp_type)
                    {
                        DataGridView dgv = c as DataGridView;
                        dgv.Rows.Clear();
                        for (int i = 0; i < e.names.Length; ++i)
                        {
                            switch (e.types[i])
                            {
                                case 2: // bool
                                    {
                                        int n = dgv.Rows.Add(new object[] { e.names[i], e.values[i] == "true" });
                                        DataGridViewCheckBoxCell cell = new DataGridViewCheckBoxCell();
                                        dgv.Rows[n].Cells[1] = cell;
                                        cell.Value = e.values[i] == "true";
                                    }
                                    break;
                                case 1: // decimal
                                    dgv.Rows.Add(new object[] { e.names[i], e.values[i] });
                                    break;
                                case 0: // filename
                                    {
                                        DataGridViewFilenameCell cell = new DataGridViewFilenameCell();
                                        int n = dgv.Rows.Add(new object[] { e.names[i], e.values[i] });
                                        dgv.Rows[n].Cells[1] = cell;
                                        cell.Value = e.values[i];
                                    }
                                    break;
                                default:
                                    dgv.Rows.Add(new object[] { e.names[i], e.values[i] });
                                    break;
                            }
                        }
                        int h = 0;
                        foreach (DataGridViewRow row in dgv.Rows)
                        {
                            h += row.Height;
                        }
                        Size s = new Size();
                        s.Height = h + 5;
                        s.Width = dgv.ClientSize.Width;
                        dgv.ClientSize = s;
                        break;
                    }
                }
            }));
        }

        private void onCellEndEdit(object sender, EventArgs args)
        {
            DataGridView dgv = sender as DataGridView;
            DataGridViewCellEventArgs e = args as DataGridViewCellEventArgs;
            server.setComponentProperty((uint)dgv.Tag, dgv.Rows[e.RowIndex].Cells[0].Value as string, dgv.Rows[e.RowIndex].Cells[1].Value.ToString());
        }

        private void onCreateComponentClicked(object sender, EventArgs args)
        {
            Form f = new Form();
            f.ControlBox = false;
            f.MaximizeBox = false;
            f.MinimizeBox = false;
            f.FormBorderStyle = FormBorderStyle.None;
            ListBox lb = new ListBox();
            lb.Dock = DockStyle.Fill;
            lb.Items.Add("physical");
            lb.Items.Add("physical_controller");
            lb.Items.Add("point_light");
            lb.Items.Add("renderable");
            lb.Items.Add("script");
            lb.Items.Add("animable");
            lb.DoubleClick += onNewComponentSelected;
            f.Size = new Size((sender as Control).Size.Width, lb.Size.Height);
            f.Controls.Add(lb);
            f.Location = (sender as Control).PointToScreen(new Point(0, 0));
            f.StartPosition = FormStartPosition.Manual;
            f.ShowDialog(this);
        }

        private void onNewComponentSelected(object sender, EventArgs args)
        {
            ListBox lb = sender as ListBox;
            if (lb.SelectedItem != null)
            {
                server.createComponent(Crc32.Compute(lb.SelectedItem as string));
            }
            (lb.Parent as Form).Close();
        }

        private uint m_selected_component = 0;

        private void onCreateComponentDragEnter(object sender, DragEventArgs args)
        {
            args.Effect = DragDropEffects.Link;
        }

     

        private void onCreateComponentDragDrop(object sender, DragEventArgs args)
        {
            if(args.Data.GetDataPresent(typeof(string)))
            {
                string dir = System.IO.Directory.GetCurrentDirectory(); 
                string file = (string)args.Data.GetData(typeof(string));
                file = file.Replace(dir, "");
                file = file.TrimStart('/', '\\');
                if (file.IndexOf("scene.xml") >= 0)
                {
                    server.createComponent(Crc32.Compute("renderable"));
                    server.setComponentProperty(Crc32.Compute("renderable"), "path", file);
                    server.requestComponentProperties(Crc32.Compute("renderable"));
                }
                else if (file.IndexOf(".phy") >= 0)
                {
                    server.createComponent(Crc32.Compute("physical"));
                    server.setComponentProperty(Crc32.Compute("physical"), "source", file);
                    server.requestComponentProperties(Crc32.Compute("physical"));
                }
            }
        }
        
        private void onEntitySelected(object sender, EventArgs args)
        {
            BeginInvoke(new Action(() =>
            {
                panel1.Controls.Clear();
                Button create_cmp_button = new Button();
                create_cmp_button.AllowDrop = true;
                create_cmp_button.DragEnter += onCreateComponentDragEnter;
                create_cmp_button.DragDrop += onCreateComponentDragDrop;
                create_cmp_button.Dock = DockStyle.Top;
                create_cmp_button.Text = "Create component";
                panel1.Controls.Add(create_cmp_button);
                create_cmp_button.Click += onCreateComponentClicked;
                native.EditorServer.EntitySelectedArgs e = args as native.EditorServer.EntitySelectedArgs;
                m_selected_entity = e.uid;
                entityIDtextBox.Text = e.uid.ToString();
                if (e.cmps != null)
                {
                    foreach (uint cmp in e.cmps)
                    {
                        DataGridView dgv = new DataGridView();
                        dgv.CurrentCellDirtyStateChanged += dgv_CurrentCellDirtyStateChanged;
                        dgv.Tag = cmp;
                        dgv.Columns.Add("name", "name");
                        dgv.Columns[0].ReadOnly = true;
                        dgv.Columns.Add("value", "value");
                        dgv.Columns[0].FillWeight = 100;
                        dgv.Columns[0].AutoSizeMode = DataGridViewAutoSizeColumnMode.AllCells;
                        dgv.Columns[0].MinimumWidth = 100;
                        dgv.Columns[1].FillWeight = 100;
                        dgv.Columns[1].AutoSizeMode = DataGridViewAutoSizeColumnMode.Fill;
                        dgv.Dock = DockStyle.Top;
                        dgv.AllowUserToAddRows = false;
                        dgv.AllowUserToDeleteRows = false;
                        dgv.RowHeadersVisible = false;
                        dgv.ColumnHeadersVisible = false;
                        dgv.CellEndEdit += onCellEndEdit;
                        panel1.Controls.Add(dgv);
                        Label l = new Label();
                        l.Text = main_form.componentType2Name(cmp);
                        l.Dock = DockStyle.Top;
                        l.Tag = dgv;
                        dgv.Margin = new Padding(0);
                        l.MouseClick += (a, b) =>
                        {
                            if ((b as MouseEventArgs).Button == MouseButtons.Left)
                            {
                                DataGridView tmp = ((a as Label).Tag as DataGridView);
                                if (tmp.Visible)
                                    tmp.Hide();
                                else
                                    tmp.Show();
                            }
                            else if ((b as MouseEventArgs).Button == MouseButtons.Right)
                            {
                                m_selected_component = (uint)((a as Control).Tag as Control).Tag;
                                componentContextMenu.Show(a as Control, 0, (a as Control).Size.Height);
                            }
                        };
                        panel1.Controls.Add(l);

                        server.requestComponentProperties(cmp);
                    }
                    server.requestPosition();
                }
<<<<<<< HEAD
                server.requestProperties();
            }
=======
            }));
>>>>>>> ec389b5c
        }

        void dgv_CurrentCellDirtyStateChanged(object sender, EventArgs e)
        {
            (sender as DataGridView).EndEdit();
        }

        public PropertyGrid()
        {
            InitializeComponent();
        }

        private void removeComponentToolStripMenuItem_Click(object sender, EventArgs e)
        {
            server.removeComponent(m_selected_component);
        }

        [System.Diagnostics.DebuggerStepThrough]
        private void xPositionTextBox_TextChanged(object sender, EventArgs e)
        {
            if (!m_is_position_update)
            {
                server.setPosition(m_selected_entity, Convert.ToSingle(xPositionTextBox.Text), Convert.ToSingle(yPositionTextBox.Text), Convert.ToSingle(zPositionTextBox.Text));
            }
        }

        private void entityNameTextBox_TextChanged(object sender, EventArgs e)
        {
            server.setEntityName(m_selected_entity, entityNameTextBox.Text);
        }
    }
}
<|MERGE_RESOLUTION|>--- conflicted
+++ resolved
@@ -1,557 +1,556 @@
-﻿using System;
-using System.Collections.Generic;
-using System.ComponentModel;
-using System.Data;
-using System.Drawing;
-using System.IO;
-using System.Linq;
-using System.Runtime.InteropServices;
-using System.Text;
-using System.Threading.Tasks;
-using System.Windows.Forms;
-using WeifenLuo.WinFormsUI.Docking;
-
-namespace editor_ng
-{
-    public partial class PropertyGrid : DockContent
-    {
-        private int m_selected_entity = -1;
-        private bool m_is_position_update = false;
-
-        private native.EditorServer m_server = null;
-        public native.EditorServer server 
-        {
-            get { return m_server; }
-            set
-            {
-                if (m_server != null)
-                {
-                    m_server.onEntitySelected -= onEntitySelected;
-                    m_server.onComponentProperties -= onComponentProperties;
-                    m_server.onEntityProperties -= onEntityProperties;
-                    m_server.onEntityPosition -= onEntityPosition;
-                }
-                m_server = value;
-                if (m_server != null)
-                {
-                    m_server.onEntityPosition += onEntityPosition;
-                    m_server.onEntityProperties += onEntityProperties;
-                    m_server.onComponentProperties += onComponentProperties;
-                    m_server.onEntitySelected += onEntitySelected;
-                }
-            }
-        }
-
-        public MainForm main_form { get; set; }
-
-        private class DataGridViewFilenameCell : DataGridViewTextBoxCell
-        {
-            public DataGridViewFilenameCell()
-                : base()
-            {
-            }
-
-            public override void InitializeEditingControl(int rowIndex, object 
-                initialFormattedValue, DataGridViewCellStyle dataGridViewCellStyle)
-            {
-                // Set the value of the editing control to the current cell value. 
-                base.InitializeEditingControl(rowIndex, initialFormattedValue, 
-                    dataGridViewCellStyle);
-                FilenameEditingControl ctl = 
-                    DataGridView.EditingControl as FilenameEditingControl;
-                // Use the default row value when Value property is null. 
-                if (this.Value == null)
-                {
-                    ctl.Value = this.DefaultNewRowValue as string;
-                }
-                else
-                {
-                    ctl.Value = this.Value as string;
-                }
-            }
-
-            public override Type EditType
-            {
-                get
-                {
-                    // Return the type of the editing control that CalendarCell uses. 
-                    return typeof(FilenameEditingControl);
-                }
-            }
-
-            public override Type ValueType
-            {
-                get
-                {
-                    // Return the type of the value that CalendarCell contains. 
-
-                    return typeof(string);
-                }
-            }
-
-            public override object DefaultNewRowValue
-            {
-                get
-                {
-                    // Use the current date and time as the default value. 
-                    return "new";
-                }
-            }
-        }
-
-        class FilenameEditingControl : Panel, IDataGridViewEditingControl
-        {
-            DataGridView dataGridView;
-            private bool valueChanged = false;
-            int rowIndex;
-            TextBox m_text_box;
-            Button m_button;
-
-            public FilenameEditingControl()
-            {
-                m_text_box = new TextBox();
-                m_text_box.Dock = DockStyle.Fill;
-                m_text_box.TextChanged += onTextChanged;
-                this.Controls.Add(m_text_box);
-                m_button = new Button();
-                m_button.AutoSize = true;
-                m_button.AutoSizeMode = System.Windows.Forms.AutoSizeMode.GrowAndShrink;
-                m_button.Text = "...";
-                m_button.Dock = DockStyle.Right;
-                m_button.Click += onClick;
-                this.Controls.Add(m_button);
-            }
-
-            public string Value
-            {
-                get { return m_text_box.Text; }
-                set 
-                {
-                    string dir = System.IO.Directory.GetCurrentDirectory();
-                    string str = value as string;
-                    str = str.Replace(dir, "");
-                    str = str.TrimStart('/', '\\');
-                    m_text_box.Text = str; 
-                }
-            }
-
-
-            // Implements the IDataGridViewEditingControl.EditingControlFormattedValue  
-            // property. 
-            public object EditingControlFormattedValue
-            {
-                get
-                {
-                    return this.Value;
-                }
-                set
-                {
-                    if (value is String)
-                    {
-                        try
-                        {
-                            // This will throw an exception of the string is  
-                            // null, empty, or not in the format of a date. 
-                            this.Value = value as string;
-                        }
-                        catch
-                        {
-                            // In the case of an exception, just use the  
-                            // default value so we're not left with a null 
-                            // value. 
-                            this.Value = "new";
-                        }
-                    }
-                }
-            }
-
-            // Implements the  
-            // IDataGridViewEditingControl.GetEditingControlFormattedValue method. 
-            public object GetEditingControlFormattedValue(
-                DataGridViewDataErrorContexts context)
-            {
-                return EditingControlFormattedValue;
-            }
-
-            // Implements the  
-            // IDataGridViewEditingControl.ApplyCellStyleToEditingControl method. 
-            public void ApplyCellStyleToEditingControl(
-                DataGridViewCellStyle dataGridViewCellStyle)
-            {
-                /*this.Font = dataGridViewCellStyle.Font;
-                this.CalendarForeColor = dataGridViewCellStyle.ForeColor;
-                this.CalendarMonthBackground = dataGridViewCellStyle.BackColor;*/
-            }
-
-            // Implements the IDataGridViewEditingControl.EditingControlRowIndex  
-            // property. 
-            public int EditingControlRowIndex
-            {
-                get
-                {
-                    return rowIndex;
-                }
-                set
-                {
-                    rowIndex = value;
-                }
-            }
-
-            // Implements the IDataGridViewEditingControl.EditingControlWantsInputKey  
-            // method. 
-            public bool EditingControlWantsInputKey(
-                Keys key, bool dataGridViewWantsInputKey)
-            {
-                // Let the DateTimePicker handle the keys listed. 
-                switch (key & Keys.KeyCode)
-                {
-                    case Keys.Left:
-                    case Keys.Up:
-                    case Keys.Down:
-                    case Keys.Right:
-                    case Keys.Home:
-                    case Keys.End:
-                    case Keys.PageDown:
-                    case Keys.PageUp:
-                        return true;
-                    default:
-                        return !dataGridViewWantsInputKey;
-                }
-            }
-
-            // Implements the IDataGridViewEditingControl.PrepareEditingControlForEdit  
-            // method. 
-            public void PrepareEditingControlForEdit(bool selectAll)
-            {
-                // No preparation needs to be done.
-            }
-
-            // Implements the IDataGridViewEditingControl 
-            // .RepositionEditingControlOnValueChange property. 
-            public bool RepositionEditingControlOnValueChange
-            {
-                get
-                {
-                    return false;
-                }
-            }
-
-            // Implements the IDataGridViewEditingControl 
-            // .EditingControlDataGridView property. 
-            public DataGridView EditingControlDataGridView
-            {
-                get
-                {
-                    return dataGridView;
-                }
-                set
-                {
-                    dataGridView = value;
-                }
-            }
-
-            // Implements the IDataGridViewEditingControl 
-            // .EditingControlValueChanged property. 
-            public bool EditingControlValueChanged
-            {
-                get
-                {
-                    return valueChanged;
-                }
-                set
-                {
-                    valueChanged = value;
-                }
-            }
-
-            // Implements the IDataGridViewEditingControl 
-            // .EditingPanelCursor property. 
-            public Cursor EditingPanelCursor
-            {
-                get
-                {
-                    return base.Cursor;
-                }
-            }
-
-            private void onTextChanged(object sender, EventArgs args)
-            {
-                // Notify the DataGridView that the contents of the cell 
-                // have changed.
-                valueChanged = true;
-                this.EditingControlDataGridView.NotifyCurrentCellDirty(true);
-                //base.OnValueChanged(eventargs);
-            }
-
-            private void onClick(object sender, EventArgs args)
-            {
-                OpenFileDialog ofd = new OpenFileDialog();
-                if (ofd.ShowDialog() == DialogResult.OK)
-                {
-                    string value = ofd.FileName;
-                    string dir = System.IO.Directory.GetCurrentDirectory();
-                    value = (value as string).Replace(dir, "");
-                    value = (value as string).TrimStart('/', '\\');
-                    m_text_box.Text = value;
-                    this.EditingControlDataGridView.EndEdit();
-                }
-            }
-        }
-
-        private void onEntityPosition(object sender, EventArgs args)
-        {
-            BeginInvoke(new Action(() =>
-            {
-                native.EditorServer.EntityPositionArgs e = args as native.EditorServer.EntityPositionArgs;
-                if (m_selected_entity == e.uid)
-                {
-                    m_is_position_update = true;
-                    xPositionTextBox.Text = e.x.ToString();
-                    yPositionTextBox.Text = e.y.ToString();
-                    zPositionTextBox.Text = e.z.ToString();
-                    m_is_position_update = false;
-                }
-            }));
-        }
-
-        private void onEntityProperties(object sender, EventArgs args)
-        {
-            native.EditorServer.EntityPropertiesArgs e = args as native.EditorServer.EntityPropertiesArgs;
-            if (m_selected_entity == e.uid)
-            {
-                xPositionTextBox.Text = e.x.ToString();
-                yPositionTextBox.Text = e.y.ToString();
-                zPositionTextBox.Text = e.z.ToString();
-                entityNameTextBox.Text = e.name;
-            }
-        }
-
-        private void onComponentProperties(object sender, EventArgs args)
-        {
-            BeginInvoke(new Action(() =>
-            {
-                native.EditorServer.ComponentPropertiesArgs e = args as native.EditorServer.ComponentPropertiesArgs;
-                foreach (Control c in panel1.Controls)
-                {
-                    if (c is DataGridView && c.Tag != null && (uint)c.Tag == e.cmp_type)
-                    {
-                        DataGridView dgv = c as DataGridView;
-                        dgv.Rows.Clear();
-                        for (int i = 0; i < e.names.Length; ++i)
-                        {
-                            switch (e.types[i])
-                            {
-                                case 2: // bool
-                                    {
-                                        int n = dgv.Rows.Add(new object[] { e.names[i], e.values[i] == "true" });
-                                        DataGridViewCheckBoxCell cell = new DataGridViewCheckBoxCell();
-                                        dgv.Rows[n].Cells[1] = cell;
-                                        cell.Value = e.values[i] == "true";
-                                    }
-                                    break;
-                                case 1: // decimal
-                                    dgv.Rows.Add(new object[] { e.names[i], e.values[i] });
-                                    break;
-                                case 0: // filename
-                                    {
-                                        DataGridViewFilenameCell cell = new DataGridViewFilenameCell();
-                                        int n = dgv.Rows.Add(new object[] { e.names[i], e.values[i] });
-                                        dgv.Rows[n].Cells[1] = cell;
-                                        cell.Value = e.values[i];
-                                    }
-                                    break;
-                                default:
-                                    dgv.Rows.Add(new object[] { e.names[i], e.values[i] });
-                                    break;
-                            }
-                        }
-                        int h = 0;
-                        foreach (DataGridViewRow row in dgv.Rows)
-                        {
-                            h += row.Height;
-                        }
-                        Size s = new Size();
-                        s.Height = h + 5;
-                        s.Width = dgv.ClientSize.Width;
-                        dgv.ClientSize = s;
-                        break;
-                    }
-                }
-            }));
-        }
-
-        private void onCellEndEdit(object sender, EventArgs args)
-        {
-            DataGridView dgv = sender as DataGridView;
-            DataGridViewCellEventArgs e = args as DataGridViewCellEventArgs;
-            server.setComponentProperty((uint)dgv.Tag, dgv.Rows[e.RowIndex].Cells[0].Value as string, dgv.Rows[e.RowIndex].Cells[1].Value.ToString());
-        }
-
-        private void onCreateComponentClicked(object sender, EventArgs args)
-        {
-            Form f = new Form();
-            f.ControlBox = false;
-            f.MaximizeBox = false;
-            f.MinimizeBox = false;
-            f.FormBorderStyle = FormBorderStyle.None;
-            ListBox lb = new ListBox();
-            lb.Dock = DockStyle.Fill;
-            lb.Items.Add("physical");
-            lb.Items.Add("physical_controller");
-            lb.Items.Add("point_light");
-            lb.Items.Add("renderable");
-            lb.Items.Add("script");
-            lb.Items.Add("animable");
-            lb.DoubleClick += onNewComponentSelected;
-            f.Size = new Size((sender as Control).Size.Width, lb.Size.Height);
-            f.Controls.Add(lb);
-            f.Location = (sender as Control).PointToScreen(new Point(0, 0));
-            f.StartPosition = FormStartPosition.Manual;
-            f.ShowDialog(this);
-        }
-
-        private void onNewComponentSelected(object sender, EventArgs args)
-        {
-            ListBox lb = sender as ListBox;
-            if (lb.SelectedItem != null)
-            {
-                server.createComponent(Crc32.Compute(lb.SelectedItem as string));
-            }
-            (lb.Parent as Form).Close();
-        }
-
-        private uint m_selected_component = 0;
-
-        private void onCreateComponentDragEnter(object sender, DragEventArgs args)
-        {
-            args.Effect = DragDropEffects.Link;
-        }
-
-     
-
-        private void onCreateComponentDragDrop(object sender, DragEventArgs args)
-        {
-            if(args.Data.GetDataPresent(typeof(string)))
-            {
-                string dir = System.IO.Directory.GetCurrentDirectory(); 
-                string file = (string)args.Data.GetData(typeof(string));
-                file = file.Replace(dir, "");
-                file = file.TrimStart('/', '\\');
-                if (file.IndexOf("scene.xml") >= 0)
-                {
-                    server.createComponent(Crc32.Compute("renderable"));
-                    server.setComponentProperty(Crc32.Compute("renderable"), "path", file);
-                    server.requestComponentProperties(Crc32.Compute("renderable"));
-                }
-                else if (file.IndexOf(".phy") >= 0)
-                {
-                    server.createComponent(Crc32.Compute("physical"));
-                    server.setComponentProperty(Crc32.Compute("physical"), "source", file);
-                    server.requestComponentProperties(Crc32.Compute("physical"));
-                }
-            }
-        }
-        
-        private void onEntitySelected(object sender, EventArgs args)
-        {
-            BeginInvoke(new Action(() =>
-            {
-                panel1.Controls.Clear();
-                Button create_cmp_button = new Button();
-                create_cmp_button.AllowDrop = true;
-                create_cmp_button.DragEnter += onCreateComponentDragEnter;
-                create_cmp_button.DragDrop += onCreateComponentDragDrop;
-                create_cmp_button.Dock = DockStyle.Top;
-                create_cmp_button.Text = "Create component";
-                panel1.Controls.Add(create_cmp_button);
-                create_cmp_button.Click += onCreateComponentClicked;
-                native.EditorServer.EntitySelectedArgs e = args as native.EditorServer.EntitySelectedArgs;
-                m_selected_entity = e.uid;
-                entityIDtextBox.Text = e.uid.ToString();
-                if (e.cmps != null)
-                {
-                    foreach (uint cmp in e.cmps)
-                    {
-                        DataGridView dgv = new DataGridView();
-                        dgv.CurrentCellDirtyStateChanged += dgv_CurrentCellDirtyStateChanged;
-                        dgv.Tag = cmp;
-                        dgv.Columns.Add("name", "name");
-                        dgv.Columns[0].ReadOnly = true;
-                        dgv.Columns.Add("value", "value");
-                        dgv.Columns[0].FillWeight = 100;
-                        dgv.Columns[0].AutoSizeMode = DataGridViewAutoSizeColumnMode.AllCells;
-                        dgv.Columns[0].MinimumWidth = 100;
-                        dgv.Columns[1].FillWeight = 100;
-                        dgv.Columns[1].AutoSizeMode = DataGridViewAutoSizeColumnMode.Fill;
-                        dgv.Dock = DockStyle.Top;
-                        dgv.AllowUserToAddRows = false;
-                        dgv.AllowUserToDeleteRows = false;
-                        dgv.RowHeadersVisible = false;
-                        dgv.ColumnHeadersVisible = false;
-                        dgv.CellEndEdit += onCellEndEdit;
-                        panel1.Controls.Add(dgv);
-                        Label l = new Label();
-                        l.Text = main_form.componentType2Name(cmp);
-                        l.Dock = DockStyle.Top;
-                        l.Tag = dgv;
-                        dgv.Margin = new Padding(0);
-                        l.MouseClick += (a, b) =>
-                        {
-                            if ((b as MouseEventArgs).Button == MouseButtons.Left)
-                            {
-                                DataGridView tmp = ((a as Label).Tag as DataGridView);
-                                if (tmp.Visible)
-                                    tmp.Hide();
-                                else
-                                    tmp.Show();
-                            }
-                            else if ((b as MouseEventArgs).Button == MouseButtons.Right)
-                            {
-                                m_selected_component = (uint)((a as Control).Tag as Control).Tag;
-                                componentContextMenu.Show(a as Control, 0, (a as Control).Size.Height);
-                            }
-                        };
-                        panel1.Controls.Add(l);
-
-                        server.requestComponentProperties(cmp);
-                    }
-                    server.requestPosition();
-                }
-<<<<<<< HEAD
-                server.requestProperties();
-            }
-=======
-            }));
->>>>>>> ec389b5c
-        }
-
-        void dgv_CurrentCellDirtyStateChanged(object sender, EventArgs e)
-        {
-            (sender as DataGridView).EndEdit();
-        }
-
-        public PropertyGrid()
-        {
-            InitializeComponent();
-        }
-
-        private void removeComponentToolStripMenuItem_Click(object sender, EventArgs e)
-        {
-            server.removeComponent(m_selected_component);
-        }
-
-        [System.Diagnostics.DebuggerStepThrough]
-        private void xPositionTextBox_TextChanged(object sender, EventArgs e)
-        {
-            if (!m_is_position_update)
-            {
-                server.setPosition(m_selected_entity, Convert.ToSingle(xPositionTextBox.Text), Convert.ToSingle(yPositionTextBox.Text), Convert.ToSingle(zPositionTextBox.Text));
-            }
-        }
-
-        private void entityNameTextBox_TextChanged(object sender, EventArgs e)
-        {
-            server.setEntityName(m_selected_entity, entityNameTextBox.Text);
-        }
-    }
-}
+﻿using System;
+using System.Collections.Generic;
+using System.ComponentModel;
+using System.Data;
+using System.Drawing;
+using System.IO;
+using System.Linq;
+using System.Runtime.InteropServices;
+using System.Text;
+using System.Threading.Tasks;
+using System.Windows.Forms;
+using WeifenLuo.WinFormsUI.Docking;
+
+namespace editor_ng
+{
+    public partial class PropertyGrid : DockContent
+    {
+        private int m_selected_entity = -1;
+        private bool m_is_position_update = false;
+
+        private native.EditorServer m_server = null;
+        public native.EditorServer server 
+        {
+            get { return m_server; }
+            set
+            {
+                if (m_server != null)
+                {
+                    m_server.onEntitySelected -= onEntitySelected;
+                    m_server.onComponentProperties -= onComponentProperties;
+                    m_server.onEntityProperties -= onEntityProperties;
+                    m_server.onEntityPosition -= onEntityPosition;
+                }
+                m_server = value;
+                if (m_server != null)
+                {
+                    m_server.onEntityPosition += onEntityPosition;
+                    m_server.onEntityProperties += onEntityProperties;
+                    m_server.onComponentProperties += onComponentProperties;
+                    m_server.onEntitySelected += onEntitySelected;
+                }
+            }
+        }
+
+        public MainForm main_form { get; set; }
+
+        private class DataGridViewFilenameCell : DataGridViewTextBoxCell
+        {
+            public DataGridViewFilenameCell()
+                : base()
+            {
+            }
+
+            public override void InitializeEditingControl(int rowIndex, object 
+                initialFormattedValue, DataGridViewCellStyle dataGridViewCellStyle)
+            {
+                // Set the value of the editing control to the current cell value. 
+                base.InitializeEditingControl(rowIndex, initialFormattedValue, 
+                    dataGridViewCellStyle);
+                FilenameEditingControl ctl = 
+                    DataGridView.EditingControl as FilenameEditingControl;
+                // Use the default row value when Value property is null. 
+                if (this.Value == null)
+                {
+                    ctl.Value = this.DefaultNewRowValue as string;
+                }
+                else
+                {
+                    ctl.Value = this.Value as string;
+                }
+            }
+
+            public override Type EditType
+            {
+                get
+                {
+                    // Return the type of the editing control that CalendarCell uses. 
+                    return typeof(FilenameEditingControl);
+                }
+            }
+
+            public override Type ValueType
+            {
+                get
+                {
+                    // Return the type of the value that CalendarCell contains. 
+
+                    return typeof(string);
+                }
+            }
+
+            public override object DefaultNewRowValue
+            {
+                get
+                {
+                    // Use the current date and time as the default value. 
+                    return "new";
+                }
+            }
+        }
+
+        class FilenameEditingControl : Panel, IDataGridViewEditingControl
+        {
+            DataGridView dataGridView;
+            private bool valueChanged = false;
+            int rowIndex;
+            TextBox m_text_box;
+            Button m_button;
+
+            public FilenameEditingControl()
+            {
+                m_text_box = new TextBox();
+                m_text_box.Dock = DockStyle.Fill;
+                m_text_box.TextChanged += onTextChanged;
+                this.Controls.Add(m_text_box);
+                m_button = new Button();
+                m_button.AutoSize = true;
+                m_button.AutoSizeMode = System.Windows.Forms.AutoSizeMode.GrowAndShrink;
+                m_button.Text = "...";
+                m_button.Dock = DockStyle.Right;
+                m_button.Click += onClick;
+                this.Controls.Add(m_button);
+            }
+
+            public string Value
+            {
+                get { return m_text_box.Text; }
+                set 
+                {
+                    string dir = System.IO.Directory.GetCurrentDirectory();
+                    string str = value as string;
+                    str = str.Replace(dir, "");
+                    str = str.TrimStart('/', '\\');
+                    m_text_box.Text = str; 
+                }
+            }
+
+
+            // Implements the IDataGridViewEditingControl.EditingControlFormattedValue  
+            // property. 
+            public object EditingControlFormattedValue
+            {
+                get
+                {
+                    return this.Value;
+                }
+                set
+                {
+                    if (value is String)
+                    {
+                        try
+                        {
+                            // This will throw an exception of the string is  
+                            // null, empty, or not in the format of a date. 
+                            this.Value = value as string;
+                        }
+                        catch
+                        {
+                            // In the case of an exception, just use the  
+                            // default value so we're not left with a null 
+                            // value. 
+                            this.Value = "new";
+                        }
+                    }
+                }
+            }
+
+            // Implements the  
+            // IDataGridViewEditingControl.GetEditingControlFormattedValue method. 
+            public object GetEditingControlFormattedValue(
+                DataGridViewDataErrorContexts context)
+            {
+                return EditingControlFormattedValue;
+            }
+
+            // Implements the  
+            // IDataGridViewEditingControl.ApplyCellStyleToEditingControl method. 
+            public void ApplyCellStyleToEditingControl(
+                DataGridViewCellStyle dataGridViewCellStyle)
+            {
+                /*this.Font = dataGridViewCellStyle.Font;
+                this.CalendarForeColor = dataGridViewCellStyle.ForeColor;
+                this.CalendarMonthBackground = dataGridViewCellStyle.BackColor;*/
+            }
+
+            // Implements the IDataGridViewEditingControl.EditingControlRowIndex  
+            // property. 
+            public int EditingControlRowIndex
+            {
+                get
+                {
+                    return rowIndex;
+                }
+                set
+                {
+                    rowIndex = value;
+                }
+            }
+
+            // Implements the IDataGridViewEditingControl.EditingControlWantsInputKey  
+            // method. 
+            public bool EditingControlWantsInputKey(
+                Keys key, bool dataGridViewWantsInputKey)
+            {
+                // Let the DateTimePicker handle the keys listed. 
+                switch (key & Keys.KeyCode)
+                {
+                    case Keys.Left:
+                    case Keys.Up:
+                    case Keys.Down:
+                    case Keys.Right:
+                    case Keys.Home:
+                    case Keys.End:
+                    case Keys.PageDown:
+                    case Keys.PageUp:
+                        return true;
+                    default:
+                        return !dataGridViewWantsInputKey;
+                }
+            }
+
+            // Implements the IDataGridViewEditingControl.PrepareEditingControlForEdit  
+            // method. 
+            public void PrepareEditingControlForEdit(bool selectAll)
+            {
+                // No preparation needs to be done.
+            }
+
+            // Implements the IDataGridViewEditingControl 
+            // .RepositionEditingControlOnValueChange property. 
+            public bool RepositionEditingControlOnValueChange
+            {
+                get
+                {
+                    return false;
+                }
+            }
+
+            // Implements the IDataGridViewEditingControl 
+            // .EditingControlDataGridView property. 
+            public DataGridView EditingControlDataGridView
+            {
+                get
+                {
+                    return dataGridView;
+                }
+                set
+                {
+                    dataGridView = value;
+                }
+            }
+
+            // Implements the IDataGridViewEditingControl 
+            // .EditingControlValueChanged property. 
+            public bool EditingControlValueChanged
+            {
+                get
+                {
+                    return valueChanged;
+                }
+                set
+                {
+                    valueChanged = value;
+                }
+            }
+
+            // Implements the IDataGridViewEditingControl 
+            // .EditingPanelCursor property. 
+            public Cursor EditingPanelCursor
+            {
+                get
+                {
+                    return base.Cursor;
+                }
+            }
+
+            private void onTextChanged(object sender, EventArgs args)
+            {
+                // Notify the DataGridView that the contents of the cell 
+                // have changed.
+                valueChanged = true;
+                this.EditingControlDataGridView.NotifyCurrentCellDirty(true);
+                //base.OnValueChanged(eventargs);
+            }
+
+            private void onClick(object sender, EventArgs args)
+            {
+                OpenFileDialog ofd = new OpenFileDialog();
+                if (ofd.ShowDialog() == DialogResult.OK)
+                {
+                    string value = ofd.FileName;
+                    string dir = System.IO.Directory.GetCurrentDirectory();
+                    value = (value as string).Replace(dir, "");
+                    value = (value as string).TrimStart('/', '\\');
+                    m_text_box.Text = value;
+                    this.EditingControlDataGridView.EndEdit();
+                }
+            }
+        }
+
+        private void onEntityPosition(object sender, EventArgs args)
+        {
+            BeginInvoke(new Action(() =>
+            {
+                native.EditorServer.EntityPositionArgs e = args as native.EditorServer.EntityPositionArgs;
+                if (m_selected_entity == e.uid)
+                {
+                    m_is_position_update = true;
+                    xPositionTextBox.Text = e.x.ToString();
+                    yPositionTextBox.Text = e.y.ToString();
+                    zPositionTextBox.Text = e.z.ToString();
+                    m_is_position_update = false;
+                }
+            }));
+        }
+
+        private void onEntityProperties(object sender, EventArgs args)
+        {
+            BeginInvoke(new Action(() =>
+            {
+                native.EditorServer.EntityPropertiesArgs e = args as native.EditorServer.EntityPropertiesArgs;
+                if (m_selected_entity == e.uid)
+                {
+                    xPositionTextBox.Text = e.x.ToString();
+                    yPositionTextBox.Text = e.y.ToString();
+                    zPositionTextBox.Text = e.z.ToString();
+                    entityNameTextBox.Text = e.name;
+                }
+            }));
+        }
+
+        private void onComponentProperties(object sender, EventArgs args)
+        {
+            BeginInvoke(new Action(() =>
+            {
+                native.EditorServer.ComponentPropertiesArgs e = args as native.EditorServer.ComponentPropertiesArgs;
+                foreach (Control c in panel1.Controls)
+                {
+                    if (c is DataGridView && c.Tag != null && (uint)c.Tag == e.cmp_type)
+                    {
+                        DataGridView dgv = c as DataGridView;
+                        dgv.Rows.Clear();
+                        for (int i = 0; i < e.names.Length; ++i)
+                        {
+                            switch (e.types[i])
+                            {
+                                case 2: // bool
+                                    {
+                                        int n = dgv.Rows.Add(new object[] { e.names[i], e.values[i] == "true" });
+                                        DataGridViewCheckBoxCell cell = new DataGridViewCheckBoxCell();
+                                        dgv.Rows[n].Cells[1] = cell;
+                                        cell.Value = e.values[i] == "true";
+                                    }
+                                    break;
+                                case 1: // decimal
+                                    dgv.Rows.Add(new object[] { e.names[i], e.values[i] });
+                                    break;
+                                case 0: // filename
+                                    {
+                                        DataGridViewFilenameCell cell = new DataGridViewFilenameCell();
+                                        int n = dgv.Rows.Add(new object[] { e.names[i], e.values[i] });
+                                        dgv.Rows[n].Cells[1] = cell;
+                                        cell.Value = e.values[i];
+                                    }
+                                    break;
+                                default:
+                                    dgv.Rows.Add(new object[] { e.names[i], e.values[i] });
+                                    break;
+                            }
+                        }
+                        int h = 0;
+                        foreach (DataGridViewRow row in dgv.Rows)
+                        {
+                            h += row.Height;
+                        }
+                        Size s = new Size();
+                        s.Height = h + 5;
+                        s.Width = dgv.ClientSize.Width;
+                        dgv.ClientSize = s;
+                        break;
+                    }
+                }
+            }));
+        }
+
+        private void onCellEndEdit(object sender, EventArgs args)
+        {
+            DataGridView dgv = sender as DataGridView;
+            DataGridViewCellEventArgs e = args as DataGridViewCellEventArgs;
+            server.setComponentProperty((uint)dgv.Tag, dgv.Rows[e.RowIndex].Cells[0].Value as string, dgv.Rows[e.RowIndex].Cells[1].Value.ToString());
+        }
+
+        private void onCreateComponentClicked(object sender, EventArgs args)
+        {
+            Form f = new Form();
+            f.ControlBox = false;
+            f.MaximizeBox = false;
+            f.MinimizeBox = false;
+            f.FormBorderStyle = FormBorderStyle.None;
+            ListBox lb = new ListBox();
+            lb.Dock = DockStyle.Fill;
+            lb.Items.Add("physical");
+            lb.Items.Add("physical_controller");
+            lb.Items.Add("point_light");
+            lb.Items.Add("renderable");
+            lb.Items.Add("script");
+            lb.Items.Add("animable");
+            lb.DoubleClick += onNewComponentSelected;
+            f.Size = new Size((sender as Control).Size.Width, lb.Size.Height);
+            f.Controls.Add(lb);
+            f.Location = (sender as Control).PointToScreen(new Point(0, 0));
+            f.StartPosition = FormStartPosition.Manual;
+            f.ShowDialog(this);
+        }
+
+        private void onNewComponentSelected(object sender, EventArgs args)
+        {
+            ListBox lb = sender as ListBox;
+            if (lb.SelectedItem != null)
+            {
+                server.createComponent(Crc32.Compute(lb.SelectedItem as string));
+            }
+            (lb.Parent as Form).Close();
+        }
+
+        private uint m_selected_component = 0;
+
+        private void onCreateComponentDragEnter(object sender, DragEventArgs args)
+        {
+            args.Effect = DragDropEffects.Link;
+        }
+
+     
+
+        private void onCreateComponentDragDrop(object sender, DragEventArgs args)
+        {
+            if(args.Data.GetDataPresent(typeof(string)))
+            {
+                string dir = System.IO.Directory.GetCurrentDirectory(); 
+                string file = (string)args.Data.GetData(typeof(string));
+                file = file.Replace(dir, "");
+                file = file.TrimStart('/', '\\');
+                if (file.IndexOf("scene.xml") >= 0)
+                {
+                    server.createComponent(Crc32.Compute("renderable"));
+                    server.setComponentProperty(Crc32.Compute("renderable"), "path", file);
+                    server.requestComponentProperties(Crc32.Compute("renderable"));
+                }
+                else if (file.IndexOf(".phy") >= 0)
+                {
+                    server.createComponent(Crc32.Compute("physical"));
+                    server.setComponentProperty(Crc32.Compute("physical"), "source", file);
+                    server.requestComponentProperties(Crc32.Compute("physical"));
+                }
+            }
+        }
+        
+        private void onEntitySelected(object sender, EventArgs args)
+        {
+            BeginInvoke(new Action(() =>
+            {
+                panel1.Controls.Clear();
+                Button create_cmp_button = new Button();
+                create_cmp_button.AllowDrop = true;
+                create_cmp_button.DragEnter += onCreateComponentDragEnter;
+                create_cmp_button.DragDrop += onCreateComponentDragDrop;
+                create_cmp_button.Dock = DockStyle.Top;
+                create_cmp_button.Text = "Create component";
+                panel1.Controls.Add(create_cmp_button);
+                create_cmp_button.Click += onCreateComponentClicked;
+                native.EditorServer.EntitySelectedArgs e = args as native.EditorServer.EntitySelectedArgs;
+                m_selected_entity = e.uid;
+                entityIDtextBox.Text = e.uid.ToString();
+                if (e.cmps != null)
+                {
+                    foreach (uint cmp in e.cmps)
+                    {
+                        DataGridView dgv = new DataGridView();
+                        dgv.CurrentCellDirtyStateChanged += dgv_CurrentCellDirtyStateChanged;
+                        dgv.Tag = cmp;
+                        dgv.Columns.Add("name", "name");
+                        dgv.Columns[0].ReadOnly = true;
+                        dgv.Columns.Add("value", "value");
+                        dgv.Columns[0].FillWeight = 100;
+                        dgv.Columns[0].AutoSizeMode = DataGridViewAutoSizeColumnMode.AllCells;
+                        dgv.Columns[0].MinimumWidth = 100;
+                        dgv.Columns[1].FillWeight = 100;
+                        dgv.Columns[1].AutoSizeMode = DataGridViewAutoSizeColumnMode.Fill;
+                        dgv.Dock = DockStyle.Top;
+                        dgv.AllowUserToAddRows = false;
+                        dgv.AllowUserToDeleteRows = false;
+                        dgv.RowHeadersVisible = false;
+                        dgv.ColumnHeadersVisible = false;
+                        dgv.CellEndEdit += onCellEndEdit;
+                        panel1.Controls.Add(dgv);
+                        Label l = new Label();
+                        l.Text = main_form.componentType2Name(cmp);
+                        l.Dock = DockStyle.Top;
+                        l.Tag = dgv;
+                        dgv.Margin = new Padding(0);
+                        l.MouseClick += (a, b) =>
+                        {
+                            if ((b as MouseEventArgs).Button == MouseButtons.Left)
+                            {
+                                DataGridView tmp = ((a as Label).Tag as DataGridView);
+                                if (tmp.Visible)
+                                    tmp.Hide();
+                                else
+                                    tmp.Show();
+                            }
+                            else if ((b as MouseEventArgs).Button == MouseButtons.Right)
+                            {
+                                m_selected_component = (uint)((a as Control).Tag as Control).Tag;
+                                componentContextMenu.Show(a as Control, 0, (a as Control).Size.Height);
+                            }
+                        };
+                        panel1.Controls.Add(l);
+
+                        server.requestComponentProperties(cmp);
+                    }
+                    server.requestPosition();
+                }
+                server.requestProperties();
+            }));
+        }
+
+        void dgv_CurrentCellDirtyStateChanged(object sender, EventArgs e)
+        {
+            (sender as DataGridView).EndEdit();
+        }
+
+        public PropertyGrid()
+        {
+            InitializeComponent();
+        }
+
+        private void removeComponentToolStripMenuItem_Click(object sender, EventArgs e)
+        {
+            server.removeComponent(m_selected_component);
+        }
+
+        [System.Diagnostics.DebuggerStepThrough]
+        private void xPositionTextBox_TextChanged(object sender, EventArgs e)
+        {
+            if (!m_is_position_update)
+            {
+                server.setPosition(m_selected_entity, Convert.ToSingle(xPositionTextBox.Text), Convert.ToSingle(yPositionTextBox.Text), Convert.ToSingle(zPositionTextBox.Text));
+            }
+        }
+
+        private void entityNameTextBox_TextChanged(object sender, EventArgs e)
+        {
+            server.setEntityName(m_selected_entity, entityNameTextBox.Text);
+        }
+    }
+}