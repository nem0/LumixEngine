﻿using System;
using System.Collections.Generic;
using System.IO;
using System.Linq;
using System.Runtime.InteropServices;
using System.Text;
using System.Threading.Tasks;
using System.Net.Sockets;
using System.Net; 


namespace editor_ng.native
{
    public class EditorServer
    {
        [DllImport("engine.dll")]
        static extern IntPtr luxServerInit(IntPtr hwnd, IntPtr game_hwnd, IntPtr base_path);
        [DllImport("engine.dll")]
        static extern void luxServerTick(IntPtr hwnd, IntPtr game_hwnd, IntPtr server);
        [DllImport("engine.dll")]
        static extern void luxServerResize(IntPtr hwnd, IntPtr server);

        private IntPtr m_server = IntPtr.Zero;
        private byte[] m_buffer;
        private TcpClient m_client;

        public class EntityPositionArgs : EventArgs
        {
            public int uid;
            public float x;
            public float y;
            public float z;
        };
        public event EventHandler onEntityPosition;
        
        public class EntityPropertiesArgs : EventArgs
        {
            public int uid;
            public float x;
            public float y;
            public float z;
            public string name;
        };
        public event EventHandler onEntityProperties;

        public class EntitySelectedArgs : EventArgs
        {
            public int uid;
            public uint[] cmps;
        };
        public event EventHandler onEntitySelected;

        public class ComponentPropertiesArgs : EventArgs
        {
            public uint cmp_type;
            public string[] names;
            public string[] values;
            public uint[] types;
        };
        public event EventHandler onComponentProperties;

        public void create(IntPtr hwnd, IntPtr game_hwnd, string base_path)
        {
            IntPtr strPtr = Marshal.StringToHGlobalAnsi(base_path);
            m_server = luxServerInit(hwnd, game_hwnd, strPtr);
            Marshal.FreeHGlobal(strPtr);

            m_buffer = new byte[1024*256];
            System.Threading.Thread.Sleep(1000); // waiting for native part /// TODO remove this hack
            m_client = new TcpClient("127.0.0.1", 10002);
            m_client.GetStream().BeginRead(m_buffer, 0, 1024*256, new AsyncCallback(onReceive), this);
        }

        private int m_pos = 0;

        private void handleMessage(int read)
        {
            m_pos += read;

            if (m_pos > 8)
            {
                if (BitConverter.ToInt32(m_buffer, 4) == 0x12345678)
                {
                    int len = BitConverter.ToInt32(m_buffer, 0);
                    if (m_pos < 8 + len)
                    {
                        return;
                    }

                    using (MemoryStream memory = new MemoryStream(m_buffer, 8, len + 8))
                    {
                        using (BinaryReader reader = new BinaryReader(memory))
                        {
                            int type = reader.ReadInt32();
                            switch (type)
                            {
                                case 1:
                                    entitySelectedCallback(reader);
                                    break;
                                case 2:
                                    componentPropertiesCallback(reader);
                                    break;
                                case 3:
                                    entityPositionCallback(reader);
                                    break;
                                case 4:
                                    logMessage(reader);
                                    break;
                            }
                        }
                    }
                    if (m_pos > 8 + len)
                    {
                        Array.Copy(m_buffer, 8 + len, m_buffer, 0, m_pos - len - 8);
                    }
                    m_pos -= 8 + len;
                    if (m_pos >= 8)
                    {
                        handleMessage(0);
                    }
                }
            }
        }

        private void onReceive(IAsyncResult result)
        {
            int read = (result.AsyncState as EditorServer).m_client.GetStream().EndRead(result);

            if (read > 0)
            {
                handleMessage(read);
            }
            m_client.GetStream().BeginRead(m_buffer, m_pos, 256 * 1024 - m_pos, new AsyncCallback(onReceive), this);
        }

        private void sendMessage(System.IO.MemoryStream stream)
        {
            m_client.GetStream().Write(BitConverter.GetBytes(stream.Length), 0, 4);
            m_client.GetStream().Write(BitConverter.GetBytes(0), 0, 1);
            m_client.GetStream().Write(stream.GetBuffer(), 0, (int)stream.Length);
            //luxServerMessage(m_server, ptr, length);
        }

        private MemoryStream m_stream = null;
        private BinaryWriter m_writer = null;

        private void startMessage()
        {
            if (m_stream != null)
                throw new Exception("Message already started");
            m_stream = new MemoryStream();
            m_writer = new BinaryWriter(m_stream);
        }

        private void sendMessage()
        {
            if (m_stream == null)
                throw new Exception("No message");
            MemoryStream stream = m_stream;
            m_stream = null;
            m_writer = null;
            sendMessage(stream);
        }

        public void resize(IntPtr hwnd)
        {
            luxServerResize(hwnd, m_server);
        }

        public void draw(IntPtr hwnd, IntPtr game_hwnd)
        {
            luxServerTick(hwnd, game_hwnd, m_server);
        }

        public void createComponent(uint cmp)
        {
            startMessage();
            m_writer.Write(8);
            m_writer.Write(cmp);
            m_writer.Write(0);
            sendMessage();
        }

        public void requestPosition()
        {
            startMessage();
            m_writer.Write(13);
            m_writer.Write(0);
            sendMessage();
        }

        public void requestProperties()
        {
            startMessage();
            m_writer.Write(22);
            m_writer.Write(0);
            sendMessage();
        }

        public void setComponentProperty(uint cmp, string name, string value)
        {
            startMessage();
            m_writer.Write(4);
            m_writer.Write(cmp);
            m_writer.Write(name.Length);
            m_writer.Write(System.Text.Encoding.ASCII.GetBytes(name));
            m_writer.Write(value.Length);
            m_writer.Write(System.Text.Encoding.ASCII.GetBytes(value));
            sendMessage();
        }

        public void openUniverse(string filename)
        {
            startMessage();
            m_writer.Write(7);
            m_writer.Write(System.Text.Encoding.ASCII.GetBytes(filename));
            m_writer.Write(0);
            sendMessage();
        }

        public void mouseDown(int x, int y, int button)
        {
            startMessage();
            m_writer.Write(1);
            m_writer.Write(x);
            m_writer.Write(y);
            m_writer.Write(button);
            sendMessage();
        }

        public void mouseMove(int x, int y, int dx, int dy, int button)
        {
            startMessage();
            m_writer.Write(2);
            m_writer.Write(x);
            m_writer.Write(y);
            m_writer.Write(dx);
            m_writer.Write(dy);
            m_writer.Write(button);
            sendMessage();
        }

        public void mouseUp(int x, int y, int button)
        {
            startMessage();
            m_writer.Write(3);
            m_writer.Write(x);
            m_writer.Write(y);
            m_writer.Write(button);
            sendMessage();
        }


        public void navigate(float forward, float right, int fast)
        {
            startMessage();
            m_writer.Write(5);
            m_writer.Write(forward);
            m_writer.Write(right);
            m_writer.Write(fast);
            sendMessage();
        }

        public void setPosition(int entity, float x, float y, float z)
        {
            startMessage();
            m_writer.Write(14);
            m_writer.Write(entity);
            m_writer.Write(x);
            m_writer.Write(y);
            m_writer.Write(z);
            m_writer.Write(0);
            sendMessage();
        }

        public void setEntityName(int entity, string name)
        {
            startMessage();
            m_writer.Write(21);
            m_writer.Write(entity);
            m_writer.Write(name.ToCharArray());
            sendMessage();
        }

        public void createEntity()
        {
            startMessage();
            m_writer.Write(11);
            sendMessage();
        }

        public void removeComponent(uint cmp)
        {
            startMessage();
            m_writer.Write(10);
            m_writer.Write(cmp);
            m_writer.Write(0);
            sendMessage();
        }

        public void removeEntity()
        {
            startMessage();
            m_writer.Write(15);
            sendMessage();
        }

        public void editScript()
        {
            startMessage();
            m_writer.Write(17);
            sendMessage();
        }

        public void lookAtSelected()
        {
            startMessage();
            m_writer.Write(20);
            sendMessage();
        }

        public void startGameMode()
        {
            startMessage();
            m_writer.Write(12);
            sendMessage();
        }

        public void newUniverse()
        {
            startMessage();
            m_writer.Write(19);
            sendMessage();
        }

        public void saveUniverseAs(string filename)
        {
            startMessage();
            m_writer.Write(6);
            m_writer.Write(System.Text.Encoding.ASCII.GetBytes(filename));
            m_writer.Write(0);
            sendMessage();
        }
        
        public void requestComponentProperties(uint cmp)
        {
            startMessage();
            m_writer.Write(9);
            m_writer.Write(cmp);
            m_writer.Write(0);
            sendMessage();
        }

        private void componentPropertiesCallback(BinaryReader reader)
        {
            int count = reader.ReadInt32();
            uint cmp_type = reader.ReadUInt32();
            string[] names = new string[count];
            string[] values = new string[count];
            uint[] types = new uint[count];
            for (int i = 0; i < count; ++i)
            {
                names[i] = readString(reader);
                values[i] = readString(reader);
                types[i] = reader.ReadUInt32();
            }
            if (onComponentProperties != null)
            {
                ComponentPropertiesArgs args = new ComponentPropertiesArgs();
                args.cmp_type = cmp_type;
                args.names = names;
                args.values = values;
                args.types = types;
                onComponentProperties(this, args);
            }
        }

        private string readString(BinaryReader reader)
        {
            int size = reader.ReadInt32();
            char[] str = new char[size];
            reader.Read(str, 0, size);
            return new string(str);
        }

        private void entitySelectedCallback(BinaryReader reader)
        {
            int entity_id = reader.ReadInt32();
            if (entity_id == -1)
            {
                if (onEntitySelected != null)
                {
                    EntitySelectedArgs args = new EntitySelectedArgs();
                    args.cmps = null;
                    args.uid = entity_id;
                    onEntitySelected(this, args);
                }
            }
            else
            {
                int component_count = reader.ReadInt32();
                uint[] types = new uint[component_count];
                for (int i = 0; i < component_count; ++i)
                {
                    types[i] = reader.ReadUInt32();
                }
                if (onEntitySelected != null)
                {
                    EntitySelectedArgs args = new EntitySelectedArgs();
                    args.cmps = types;
                    args.uid = entity_id;
                    onEntitySelected(this, args);
                }
            }
        }

        public event EventHandler onLogMessage;
        public class LegMessageEventArgs : EventArgs
        {
            public string system;
            public string message;
            public int type;
        }

        private void logMessage(BinaryReader reader)
        {
            LegMessageEventArgs e = new LegMessageEventArgs();
            e.type = reader.ReadInt32();
            e.system = readString(reader);
            e.message = readString(reader);
            if (onLogMessage != null)
            {
                onLogMessage(this, e);
            }
        }


        private void entityPositionCallback(BinaryReader reader)
        {
            int uid = reader.ReadInt32();
            float x = reader.ReadSingle();
            float y = reader.ReadSingle();
            float z = reader.ReadSingle();
            if (onEntityPosition != null)
            {
                EntityPositionArgs args = new EntityPositionArgs();
                args.x = x;
                args.y = y;
                args.z = z;
                args.uid = uid;
                onEntityPosition(this, args);
            }
        }

        private void entityPropertiesCallback(BinaryReader reader)
        {
            int uid = reader.ReadInt32();
            float x = reader.ReadSingle();
            float y = reader.ReadSingle();
            float z = reader.ReadSingle();
            int len = reader.ReadInt32();
            string name = new string(reader.ReadChars(len));
            if (onEntityProperties != null)
            {
                EntityPropertiesArgs args = new EntityPropertiesArgs();
                args.x = x;
                args.y = y;
                args.z = z;
                args.uid = uid;
                args.name = name;
                onEntityProperties(this, args);
            }
        }


        public void editorServerCallback(IntPtr ptr, int size)
        {
            if (ptr != IntPtr.Zero)
            {
                byte[] bytes = new byte[size];
                Marshal.Copy(ptr, bytes, 0, size);
                using (MemoryStream memory = new MemoryStream(bytes))
                {
                    using (BinaryReader reader = new BinaryReader(memory))
                    {
                        int type = reader.ReadInt32();
                        switch (type)
                        {
                            case 1:
                                entitySelectedCallback(reader);
                                break;
                            case 2:
                                componentPropertiesCallback(reader);
                                break;
                            case 3:
                                entityPositionCallback(reader);
                                break;
                            case 4:
<<<<<<< HEAD
                                entityPropertiesCallback(reader);
=======
                                logMessage(reader);
>>>>>>> ec389b5c
                                break;
                        }
                    }
                }
            }
        }
    }
}
<|MERGE_RESOLUTION|>--- conflicted
+++ resolved
@@ -1,511 +1,479 @@
-﻿using System;
-using System.Collections.Generic;
-using System.IO;
-using System.Linq;
-using System.Runtime.InteropServices;
-using System.Text;
-using System.Threading.Tasks;
-using System.Net.Sockets;
-using System.Net; 
-
-
-namespace editor_ng.native
-{
-    public class EditorServer
-    {
-        [DllImport("engine.dll")]
-        static extern IntPtr luxServerInit(IntPtr hwnd, IntPtr game_hwnd, IntPtr base_path);
-        [DllImport("engine.dll")]
-        static extern void luxServerTick(IntPtr hwnd, IntPtr game_hwnd, IntPtr server);
-        [DllImport("engine.dll")]
-        static extern void luxServerResize(IntPtr hwnd, IntPtr server);
-
-        private IntPtr m_server = IntPtr.Zero;
-        private byte[] m_buffer;
-        private TcpClient m_client;
-
-        public class EntityPositionArgs : EventArgs
-        {
-            public int uid;
-            public float x;
-            public float y;
-            public float z;
-        };
-        public event EventHandler onEntityPosition;
-        
-        public class EntityPropertiesArgs : EventArgs
-        {
-            public int uid;
-            public float x;
-            public float y;
-            public float z;
-            public string name;
-        };
-        public event EventHandler onEntityProperties;
-
-        public class EntitySelectedArgs : EventArgs
-        {
-            public int uid;
-            public uint[] cmps;
-        };
-        public event EventHandler onEntitySelected;
-
-        public class ComponentPropertiesArgs : EventArgs
-        {
-            public uint cmp_type;
-            public string[] names;
-            public string[] values;
-            public uint[] types;
-        };
-        public event EventHandler onComponentProperties;
-
-        public void create(IntPtr hwnd, IntPtr game_hwnd, string base_path)
-        {
-            IntPtr strPtr = Marshal.StringToHGlobalAnsi(base_path);
-            m_server = luxServerInit(hwnd, game_hwnd, strPtr);
-            Marshal.FreeHGlobal(strPtr);
-
-            m_buffer = new byte[1024*256];
-            System.Threading.Thread.Sleep(1000); // waiting for native part /// TODO remove this hack
-            m_client = new TcpClient("127.0.0.1", 10002);
-            m_client.GetStream().BeginRead(m_buffer, 0, 1024*256, new AsyncCallback(onReceive), this);
-        }
-
-        private int m_pos = 0;
-
-        private void handleMessage(int read)
-        {
-            m_pos += read;
-
-            if (m_pos > 8)
-            {
-                if (BitConverter.ToInt32(m_buffer, 4) == 0x12345678)
-                {
-                    int len = BitConverter.ToInt32(m_buffer, 0);
-                    if (m_pos < 8 + len)
-                    {
-                        return;
-                    }
-
-                    using (MemoryStream memory = new MemoryStream(m_buffer, 8, len + 8))
-                    {
-                        using (BinaryReader reader = new BinaryReader(memory))
-                        {
-                            int type = reader.ReadInt32();
-                            switch (type)
-                            {
-                                case 1:
-                                    entitySelectedCallback(reader);
-                                    break;
-                                case 2:
-                                    componentPropertiesCallback(reader);
-                                    break;
-                                case 3:
-                                    entityPositionCallback(reader);
-                                    break;
-                                case 4:
-                                    logMessage(reader);
-                                    break;
-                            }
-                        }
-                    }
-                    if (m_pos > 8 + len)
-                    {
-                        Array.Copy(m_buffer, 8 + len, m_buffer, 0, m_pos - len - 8);
-                    }
-                    m_pos -= 8 + len;
-                    if (m_pos >= 8)
-                    {
-                        handleMessage(0);
-                    }
-                }
-            }
-        }
-
-        private void onReceive(IAsyncResult result)
-        {
-            int read = (result.AsyncState as EditorServer).m_client.GetStream().EndRead(result);
-
-            if (read > 0)
-            {
-                handleMessage(read);
-            }
-            m_client.GetStream().BeginRead(m_buffer, m_pos, 256 * 1024 - m_pos, new AsyncCallback(onReceive), this);
-        }
-
-        private void sendMessage(System.IO.MemoryStream stream)
-        {
-            m_client.GetStream().Write(BitConverter.GetBytes(stream.Length), 0, 4);
-            m_client.GetStream().Write(BitConverter.GetBytes(0), 0, 1);
-            m_client.GetStream().Write(stream.GetBuffer(), 0, (int)stream.Length);
-            //luxServerMessage(m_server, ptr, length);
-        }
-
-        private MemoryStream m_stream = null;
-        private BinaryWriter m_writer = null;
-
-        private void startMessage()
-        {
-            if (m_stream != null)
-                throw new Exception("Message already started");
-            m_stream = new MemoryStream();
-            m_writer = new BinaryWriter(m_stream);
-        }
-
-        private void sendMessage()
-        {
-            if (m_stream == null)
-                throw new Exception("No message");
-            MemoryStream stream = m_stream;
-            m_stream = null;
-            m_writer = null;
-            sendMessage(stream);
-        }
-
-        public void resize(IntPtr hwnd)
-        {
-            luxServerResize(hwnd, m_server);
-        }
-
-        public void draw(IntPtr hwnd, IntPtr game_hwnd)
-        {
-            luxServerTick(hwnd, game_hwnd, m_server);
-        }
-
-        public void createComponent(uint cmp)
-        {
-            startMessage();
-            m_writer.Write(8);
-            m_writer.Write(cmp);
-            m_writer.Write(0);
-            sendMessage();
-        }
-
-        public void requestPosition()
-        {
-            startMessage();
-            m_writer.Write(13);
-            m_writer.Write(0);
-            sendMessage();
-        }
-
-        public void requestProperties()
-        {
-            startMessage();
-            m_writer.Write(22);
-            m_writer.Write(0);
-            sendMessage();
-        }
-
-        public void setComponentProperty(uint cmp, string name, string value)
-        {
-            startMessage();
-            m_writer.Write(4);
-            m_writer.Write(cmp);
-            m_writer.Write(name.Length);
-            m_writer.Write(System.Text.Encoding.ASCII.GetBytes(name));
-            m_writer.Write(value.Length);
-            m_writer.Write(System.Text.Encoding.ASCII.GetBytes(value));
-            sendMessage();
-        }
-
-        public void openUniverse(string filename)
-        {
-            startMessage();
-            m_writer.Write(7);
-            m_writer.Write(System.Text.Encoding.ASCII.GetBytes(filename));
-            m_writer.Write(0);
-            sendMessage();
-        }
-
-        public void mouseDown(int x, int y, int button)
-        {
-            startMessage();
-            m_writer.Write(1);
-            m_writer.Write(x);
-            m_writer.Write(y);
-            m_writer.Write(button);
-            sendMessage();
-        }
-
-        public void mouseMove(int x, int y, int dx, int dy, int button)
-        {
-            startMessage();
-            m_writer.Write(2);
-            m_writer.Write(x);
-            m_writer.Write(y);
-            m_writer.Write(dx);
-            m_writer.Write(dy);
-            m_writer.Write(button);
-            sendMessage();
-        }
-
-        public void mouseUp(int x, int y, int button)
-        {
-            startMessage();
-            m_writer.Write(3);
-            m_writer.Write(x);
-            m_writer.Write(y);
-            m_writer.Write(button);
-            sendMessage();
-        }
-
-
-        public void navigate(float forward, float right, int fast)
-        {
-            startMessage();
-            m_writer.Write(5);
-            m_writer.Write(forward);
-            m_writer.Write(right);
-            m_writer.Write(fast);
-            sendMessage();
-        }
-
-        public void setPosition(int entity, float x, float y, float z)
-        {
-            startMessage();
-            m_writer.Write(14);
-            m_writer.Write(entity);
-            m_writer.Write(x);
-            m_writer.Write(y);
-            m_writer.Write(z);
-            m_writer.Write(0);
-            sendMessage();
-        }
-
-        public void setEntityName(int entity, string name)
-        {
-            startMessage();
-            m_writer.Write(21);
-            m_writer.Write(entity);
-            m_writer.Write(name.ToCharArray());
-            sendMessage();
-        }
-
-        public void createEntity()
-        {
-            startMessage();
-            m_writer.Write(11);
-            sendMessage();
-        }
-
-        public void removeComponent(uint cmp)
-        {
-            startMessage();
-            m_writer.Write(10);
-            m_writer.Write(cmp);
-            m_writer.Write(0);
-            sendMessage();
-        }
-
-        public void removeEntity()
-        {
-            startMessage();
-            m_writer.Write(15);
-            sendMessage();
-        }
-
-        public void editScript()
-        {
-            startMessage();
-            m_writer.Write(17);
-            sendMessage();
-        }
-
-        public void lookAtSelected()
-        {
-            startMessage();
-            m_writer.Write(20);
-            sendMessage();
-        }
-
-        public void startGameMode()
-        {
-            startMessage();
-            m_writer.Write(12);
-            sendMessage();
-        }
-
-        public void newUniverse()
-        {
-            startMessage();
-            m_writer.Write(19);
-            sendMessage();
-        }
-
-        public void saveUniverseAs(string filename)
-        {
-            startMessage();
-            m_writer.Write(6);
-            m_writer.Write(System.Text.Encoding.ASCII.GetBytes(filename));
-            m_writer.Write(0);
-            sendMessage();
-        }
-        
-        public void requestComponentProperties(uint cmp)
-        {
-            startMessage();
-            m_writer.Write(9);
-            m_writer.Write(cmp);
-            m_writer.Write(0);
-            sendMessage();
-        }
-
-        private void componentPropertiesCallback(BinaryReader reader)
-        {
-            int count = reader.ReadInt32();
-            uint cmp_type = reader.ReadUInt32();
-            string[] names = new string[count];
-            string[] values = new string[count];
-            uint[] types = new uint[count];
-            for (int i = 0; i < count; ++i)
-            {
-                names[i] = readString(reader);
-                values[i] = readString(reader);
-                types[i] = reader.ReadUInt32();
-            }
-            if (onComponentProperties != null)
-            {
-                ComponentPropertiesArgs args = new ComponentPropertiesArgs();
-                args.cmp_type = cmp_type;
-                args.names = names;
-                args.values = values;
-                args.types = types;
-                onComponentProperties(this, args);
-            }
-        }
-
-        private string readString(BinaryReader reader)
-        {
-            int size = reader.ReadInt32();
-            char[] str = new char[size];
-            reader.Read(str, 0, size);
-            return new string(str);
-        }
-
-        private void entitySelectedCallback(BinaryReader reader)
-        {
-            int entity_id = reader.ReadInt32();
-            if (entity_id == -1)
-            {
-                if (onEntitySelected != null)
-                {
-                    EntitySelectedArgs args = new EntitySelectedArgs();
-                    args.cmps = null;
-                    args.uid = entity_id;
-                    onEntitySelected(this, args);
-                }
-            }
-            else
-            {
-                int component_count = reader.ReadInt32();
-                uint[] types = new uint[component_count];
-                for (int i = 0; i < component_count; ++i)
-                {
-                    types[i] = reader.ReadUInt32();
-                }
-                if (onEntitySelected != null)
-                {
-                    EntitySelectedArgs args = new EntitySelectedArgs();
-                    args.cmps = types;
-                    args.uid = entity_id;
-                    onEntitySelected(this, args);
-                }
-            }
-        }
-
-        public event EventHandler onLogMessage;
-        public class LegMessageEventArgs : EventArgs
-        {
-            public string system;
-            public string message;
-            public int type;
-        }
-
-        private void logMessage(BinaryReader reader)
-        {
-            LegMessageEventArgs e = new LegMessageEventArgs();
-            e.type = reader.ReadInt32();
-            e.system = readString(reader);
-            e.message = readString(reader);
-            if (onLogMessage != null)
-            {
-                onLogMessage(this, e);
-            }
-        }
-
-
-        private void entityPositionCallback(BinaryReader reader)
-        {
-            int uid = reader.ReadInt32();
-            float x = reader.ReadSingle();
-            float y = reader.ReadSingle();
-            float z = reader.ReadSingle();
-            if (onEntityPosition != null)
-            {
-                EntityPositionArgs args = new EntityPositionArgs();
-                args.x = x;
-                args.y = y;
-                args.z = z;
-                args.uid = uid;
-                onEntityPosition(this, args);
-            }
-        }
-
-        private void entityPropertiesCallback(BinaryReader reader)
-        {
-            int uid = reader.ReadInt32();
-            float x = reader.ReadSingle();
-            float y = reader.ReadSingle();
-            float z = reader.ReadSingle();
-            int len = reader.ReadInt32();
-            string name = new string(reader.ReadChars(len));
-            if (onEntityProperties != null)
-            {
-                EntityPropertiesArgs args = new EntityPropertiesArgs();
-                args.x = x;
-                args.y = y;
-                args.z = z;
-                args.uid = uid;
-                args.name = name;
-                onEntityProperties(this, args);
-            }
-        }
-
-
-        public void editorServerCallback(IntPtr ptr, int size)
-        {
-            if (ptr != IntPtr.Zero)
-            {
-                byte[] bytes = new byte[size];
-                Marshal.Copy(ptr, bytes, 0, size);
-                using (MemoryStream memory = new MemoryStream(bytes))
-                {
-                    using (BinaryReader reader = new BinaryReader(memory))
-                    {
-                        int type = reader.ReadInt32();
-                        switch (type)
-                        {
-                            case 1:
-                                entitySelectedCallback(reader);
-                                break;
-                            case 2:
-                                componentPropertiesCallback(reader);
-                                break;
-                            case 3:
-                                entityPositionCallback(reader);
-                                break;
-                            case 4:
-<<<<<<< HEAD
-                                entityPropertiesCallback(reader);
-=======
-                                logMessage(reader);
->>>>>>> ec389b5c
-                                break;
-                        }
-                    }
-                }
-            }
-        }
-    }
-}
+﻿using System;
+using System.Collections.Generic;
+using System.IO;
+using System.Linq;
+using System.Runtime.InteropServices;
+using System.Text;
+using System.Threading.Tasks;
+using System.Net.Sockets;
+using System.Net; 
+
+
+namespace editor_ng.native
+{
+    public class EditorServer
+    {
+        [DllImport("engine.dll")]
+        static extern IntPtr luxServerInit(IntPtr hwnd, IntPtr game_hwnd, IntPtr base_path);
+        [DllImport("engine.dll")]
+        static extern void luxServerTick(IntPtr hwnd, IntPtr game_hwnd, IntPtr server);
+        [DllImport("engine.dll")]
+        static extern void luxServerResize(IntPtr hwnd, IntPtr server);
+
+        private IntPtr m_server = IntPtr.Zero;
+        private byte[] m_buffer;
+        private TcpClient m_client;
+
+        public class EntityPositionArgs : EventArgs
+        {
+            public int uid;
+            public float x;
+            public float y;
+            public float z;
+        };
+        public event EventHandler onEntityPosition;
+        
+        public class EntityPropertiesArgs : EventArgs
+        {
+            public int uid;
+            public float x;
+            public float y;
+            public float z;
+            public string name;
+        };
+        public event EventHandler onEntityProperties;
+
+        public class EntitySelectedArgs : EventArgs
+        {
+            public int uid;
+            public uint[] cmps;
+        };
+        public event EventHandler onEntitySelected;
+
+        public class ComponentPropertiesArgs : EventArgs
+        {
+            public uint cmp_type;
+            public string[] names;
+            public string[] values;
+            public uint[] types;
+        };
+        public event EventHandler onComponentProperties;
+
+        public void create(IntPtr hwnd, IntPtr game_hwnd, string base_path)
+        {
+            IntPtr strPtr = Marshal.StringToHGlobalAnsi(base_path);
+            m_server = luxServerInit(hwnd, game_hwnd, strPtr);
+            Marshal.FreeHGlobal(strPtr);
+
+            m_buffer = new byte[1024*256];
+            System.Threading.Thread.Sleep(1000); // waiting for native part /// TODO remove this hack
+            m_client = new TcpClient("127.0.0.1", 10002);
+            m_client.GetStream().BeginRead(m_buffer, 0, 1024*256, new AsyncCallback(onReceive), this);
+        }
+
+        private int m_pos = 0;
+
+        private void handleMessage(int read)
+        {
+            m_pos += read;
+
+            if (m_pos > 8)
+            {
+                if (BitConverter.ToInt32(m_buffer, 4) == 0x12345678)
+                {
+                    int len = BitConverter.ToInt32(m_buffer, 0);
+                    if (m_pos < 8 + len)
+                    {
+                        return;
+                    }
+
+                    using (MemoryStream memory = new MemoryStream(m_buffer, 8, len + 8))
+                    {
+                        using (BinaryReader reader = new BinaryReader(memory))
+                        {
+                            int type = reader.ReadInt32();
+                            switch (type)
+                            {
+                                case 1:
+                                    entitySelectedCallback(reader);
+                                    break;
+                                case 2:
+                                    componentPropertiesCallback(reader);
+                                    break;
+                                case 3:
+                                    entityPositionCallback(reader);
+                                    break;
+                                case 4:
+                                    entityPropertiesCallback(reader);
+                                    break;
+                                case 5:
+                                    logMessage(reader);
+                                    break;
+                            }
+                        }
+                    }
+                    if (m_pos > 8 + len)
+                    {
+                        Array.Copy(m_buffer, 8 + len, m_buffer, 0, m_pos - len - 8);
+                    }
+                    m_pos -= 8 + len;
+                    if (m_pos >= 8)
+                    {
+                        handleMessage(0);
+                    }
+                }
+            }
+        }
+
+        private void onReceive(IAsyncResult result)
+        {
+            int read = (result.AsyncState as EditorServer).m_client.GetStream().EndRead(result);
+
+            if (read > 0)
+            {
+                handleMessage(read);
+            }
+            m_client.GetStream().BeginRead(m_buffer, m_pos, 256 * 1024 - m_pos, new AsyncCallback(onReceive), this);
+        }
+
+        private void sendMessage(System.IO.MemoryStream stream)
+        {
+            m_client.GetStream().Write(BitConverter.GetBytes(stream.Length), 0, 4);
+            m_client.GetStream().Write(BitConverter.GetBytes(0), 0, 1);
+            m_client.GetStream().Write(stream.GetBuffer(), 0, (int)stream.Length);
+            //luxServerMessage(m_server, ptr, length);
+        }
+
+        private MemoryStream m_stream = null;
+        private BinaryWriter m_writer = null;
+
+        private void startMessage()
+        {
+            if (m_stream != null)
+                throw new Exception("Message already started");
+            m_stream = new MemoryStream();
+            m_writer = new BinaryWriter(m_stream);
+        }
+
+        private void sendMessage()
+        {
+            if (m_stream == null)
+                throw new Exception("No message");
+            MemoryStream stream = m_stream;
+            m_stream = null;
+            m_writer = null;
+            sendMessage(stream);
+        }
+
+        public void resize(IntPtr hwnd)
+        {
+            luxServerResize(hwnd, m_server);
+        }
+
+        public void draw(IntPtr hwnd, IntPtr game_hwnd)
+        {
+            luxServerTick(hwnd, game_hwnd, m_server);
+        }
+
+        public void createComponent(uint cmp)
+        {
+            startMessage();
+            m_writer.Write(8);
+            m_writer.Write(cmp);
+            m_writer.Write(0);
+            sendMessage();
+        }
+
+        public void requestPosition()
+        {
+            startMessage();
+            m_writer.Write(13);
+            m_writer.Write(0);
+            sendMessage();
+        }
+
+        public void requestProperties()
+        {
+            startMessage();
+            m_writer.Write(22);
+            m_writer.Write(0);
+            sendMessage();
+        }
+
+        public void setComponentProperty(uint cmp, string name, string value)
+        {
+            startMessage();
+            m_writer.Write(4);
+            m_writer.Write(cmp);
+            m_writer.Write(name.Length);
+            m_writer.Write(System.Text.Encoding.ASCII.GetBytes(name));
+            m_writer.Write(value.Length);
+            m_writer.Write(System.Text.Encoding.ASCII.GetBytes(value));
+            sendMessage();
+        }
+
+        public void openUniverse(string filename)
+        {
+            startMessage();
+            m_writer.Write(7);
+            m_writer.Write(System.Text.Encoding.ASCII.GetBytes(filename));
+            m_writer.Write(0);
+            sendMessage();
+        }
+
+        public void mouseDown(int x, int y, int button)
+        {
+            startMessage();
+            m_writer.Write(1);
+            m_writer.Write(x);
+            m_writer.Write(y);
+            m_writer.Write(button);
+            sendMessage();
+        }
+
+        public void mouseMove(int x, int y, int dx, int dy, int button)
+        {
+            startMessage();
+            m_writer.Write(2);
+            m_writer.Write(x);
+            m_writer.Write(y);
+            m_writer.Write(dx);
+            m_writer.Write(dy);
+            m_writer.Write(button);
+            sendMessage();
+        }
+
+        public void mouseUp(int x, int y, int button)
+        {
+            startMessage();
+            m_writer.Write(3);
+            m_writer.Write(x);
+            m_writer.Write(y);
+            m_writer.Write(button);
+            sendMessage();
+        }
+
+
+        public void navigate(float forward, float right, int fast)
+        {
+            startMessage();
+            m_writer.Write(5);
+            m_writer.Write(forward);
+            m_writer.Write(right);
+            m_writer.Write(fast);
+            sendMessage();
+        }
+
+        public void setPosition(int entity, float x, float y, float z)
+        {
+            startMessage();
+            m_writer.Write(14);
+            m_writer.Write(entity);
+            m_writer.Write(x);
+            m_writer.Write(y);
+            m_writer.Write(z);
+            m_writer.Write(0);
+            sendMessage();
+        }
+
+        public void setEntityName(int entity, string name)
+        {
+            startMessage();
+            m_writer.Write(21);
+            m_writer.Write(entity);
+            m_writer.Write(System.Text.Encoding.ASCII.GetBytes(name));
+            m_writer.Write(0);
+            sendMessage();
+        }
+
+        public void createEntity()
+        {
+            startMessage();
+            m_writer.Write(11);
+            sendMessage();
+        }
+
+        public void removeComponent(uint cmp)
+        {
+            startMessage();
+            m_writer.Write(10);
+            m_writer.Write(cmp);
+            m_writer.Write(0);
+            sendMessage();
+        }
+
+        public void removeEntity()
+        {
+            startMessage();
+            m_writer.Write(15);
+            sendMessage();
+        }
+
+        public void editScript()
+        {
+            startMessage();
+            m_writer.Write(17);
+            sendMessage();
+        }
+
+        public void lookAtSelected()
+        {
+            startMessage();
+            m_writer.Write(20);
+            sendMessage();
+        }
+
+        public void startGameMode()
+        {
+            startMessage();
+            m_writer.Write(12);
+            sendMessage();
+        }
+
+        public void newUniverse()
+        {
+            startMessage();
+            m_writer.Write(19);
+            sendMessage();
+        }
+
+        public void saveUniverseAs(string filename)
+        {
+            startMessage();
+            m_writer.Write(6);
+            m_writer.Write(System.Text.Encoding.ASCII.GetBytes(filename));
+            m_writer.Write(0);
+            sendMessage();
+        }
+        
+        public void requestComponentProperties(uint cmp)
+        {
+            startMessage();
+            m_writer.Write(9);
+            m_writer.Write(cmp);
+            m_writer.Write(0);
+            sendMessage();
+        }
+
+        private void componentPropertiesCallback(BinaryReader reader)
+        {
+            int count = reader.ReadInt32();
+            uint cmp_type = reader.ReadUInt32();
+            string[] names = new string[count];
+            string[] values = new string[count];
+            uint[] types = new uint[count];
+            for (int i = 0; i < count; ++i)
+            {
+                names[i] = readString(reader);
+                values[i] = readString(reader);
+                types[i] = reader.ReadUInt32();
+            }
+            if (onComponentProperties != null)
+            {
+                ComponentPropertiesArgs args = new ComponentPropertiesArgs();
+                args.cmp_type = cmp_type;
+                args.names = names;
+                args.values = values;
+                args.types = types;
+                onComponentProperties(this, args);
+            }
+        }
+
+        private string readString(BinaryReader reader)
+        {
+            int size = reader.ReadInt32();
+            char[] str = new char[size];
+            reader.Read(str, 0, size);
+            return new string(str);
+        }
+
+        private void entitySelectedCallback(BinaryReader reader)
+        {
+            int entity_id = reader.ReadInt32();
+            if (entity_id == -1)
+            {
+                if (onEntitySelected != null)
+                {
+                    EntitySelectedArgs args = new EntitySelectedArgs();
+                    args.cmps = null;
+                    args.uid = entity_id;
+                    onEntitySelected(this, args);
+                }
+            }
+            else
+            {
+                int component_count = reader.ReadInt32();
+                uint[] types = new uint[component_count];
+                for (int i = 0; i < component_count; ++i)
+                {
+                    types[i] = reader.ReadUInt32();
+                }
+                if (onEntitySelected != null)
+                {
+                    EntitySelectedArgs args = new EntitySelectedArgs();
+                    args.cmps = types;
+                    args.uid = entity_id;
+                    onEntitySelected(this, args);
+                }
+            }
+        }
+
+        public event EventHandler onLogMessage;
+        public class LegMessageEventArgs : EventArgs
+        {
+            public string system;
+            public string message;
+            public int type;
+        }
+
+        private void logMessage(BinaryReader reader)
+        {
+            LegMessageEventArgs e = new LegMessageEventArgs();
+            e.type = reader.ReadInt32();
+            e.system = readString(reader);
+            e.message = readString(reader);
+            if (onLogMessage != null)
+            {
+                onLogMessage(this, e);
+            }
+        }
+
+
+        private void entityPositionCallback(BinaryReader reader)
+        {
+            int uid = reader.ReadInt32();
+            float x = reader.ReadSingle();
+            float y = reader.ReadSingle();
+            float z = reader.ReadSingle();
+            if (onEntityPosition != null)
+            {
+                EntityPositionArgs args = new EntityPositionArgs();
+                args.x = x;
+                args.y = y;
+                args.z = z;
+                args.uid = uid;
+                onEntityPosition(this, args);
+            }
+        }
+
+        private void entityPropertiesCallback(BinaryReader reader)
+        {
+            int uid = reader.ReadInt32();
+            float x = reader.ReadSingle();
+            float y = reader.ReadSingle();
+            float z = reader.ReadSingle();
+            int len = reader.ReadInt32();
+            string name = new string(reader.ReadChars(len));
+            if (onEntityProperties != null)
+            {
+                EntityPropertiesArgs args = new EntityPropertiesArgs();
+                args.x = x;
+                args.y = y;
+                args.z = z;
+                args.uid = uid;
+                args.name = name;
+                onEntityProperties(this, args);
+            }
+        }
+    }
+}