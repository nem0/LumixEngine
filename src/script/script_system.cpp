--- conflicted
+++ resolved
@@ -1,248 +1,217 @@
-#include "script_system.h"
-#include <Windows.h>
-#include <cstdio>
-#include "core/crc32.h"
-#include "universe/universe.h"
-#include "universe/component_event.h"
-#include "base_script.h"
-#include "save_script_visitor.h"
-#include "core/json_serializer.h"
-#include "core/log.h"
-
-
-static const uint32_t script_type = crc32("script");
-
-
-namespace Lux
-{
-	struct ScriptSystemImpl
-	{
-		void postDeserialize();
-		void compile();
-		void getDll(const char* script_path, char* dll_path, int max_length);
-		void getScriptDefaultPath(Entity e, char* path, int max_path, const char* ext);
-
-		vector<int> m_scripts;
-		vector<BaseScript*> m_script_objs;
-		vector<HMODULE> m_libs;
-		vector<string> m_paths;
-		Universe* m_universe;
-		bool m_is_running;
-		Renderer* m_renderer;
-		InputSystem* m_input_system;
-		ScriptSystem* m_owner;
-	};
-
-
-	typedef BaseScript* (*CreateScriptFunction)();
-	typedef void (*DestroyScriptFunction)(BaseScript* script);
-
-
-	ScriptSystem::ScriptSystem()
-	{
-		m_impl = new ScriptSystemImpl;
-		m_impl->m_owner = this;
-		m_impl->m_is_running = false;
-	}
-
-
-	ScriptSystem::~ScriptSystem()
-	{
-		delete m_impl;
-	}
-
-
-	void ScriptSystem::setInputSystem(InputSystem* m_input_system)
-	{
-		m_impl->m_input_system = m_input_system;
-	}
-
-
-	InputSystem* ScriptSystem::getInputSystem() const
-	{
-		return m_impl->m_input_system;
-	}
-
-
-	Renderer* ScriptSystem::getRenderer() const
-	{
-		return m_impl->m_renderer;
-	}
-
-
-	void ScriptSystem::setRenderer(Renderer* renderer)
-	{
-		m_impl->m_renderer = renderer;
-	}
-
-
-	Universe* ScriptSystem::getUniverse() const
-	{
-		return m_impl->m_universe;
-	}
-
-
-	void ScriptSystem::setUniverse(Universe* universe)
-	{
-		m_impl->m_universe = universe;
-	}
-
-
-	void ScriptSystem::start()
-	{
-		char path[MAX_PATH];
-		for(int i = 0; i < m_impl->m_scripts.size(); ++i)
-		{
-			Entity e(m_impl->m_universe, m_impl->m_scripts[i]);
-			m_impl->getDll(m_impl->m_paths[i].c_str(), path, MAX_PATH);
-			HMODULE h = LoadLibrary(path);
-			m_impl->m_libs.push_back(h);
-			if(h)
-			{
-				CreateScriptFunction f = (CreateScriptFunction)GetProcAddress(h, TEXT("createScript"));
-				BaseScript* script = f();
-				m_impl->m_script_objs.push_back(script);
-				script->create(*this, e);
-			}
-			else
-			{
-				g_log_warning.log("script", "failed to load script %s", m_impl->m_paths[i].c_str());
-				m_impl->m_script_objs.push_back(0);
-			}
-		}
-		m_impl->m_is_running = true;
-	}
-
-	void ScriptSystem::deserialize(ISerializer& serializer)
-	{
-		int count;
-		serializer.deserialize("count", count);
-		m_impl->m_scripts.resize(count);
-		m_impl->m_paths.resize(count);
-		serializer.deserializeArrayBegin("scripts");
-		for(int i = 0; i < m_impl->m_scripts.size(); ++i)
-		{
-			serializer.deserializeArrayItem(m_impl->m_scripts[i]);
-			serializer.deserializeArrayItem(m_impl->m_paths[i]);
-		}
-		serializer.deserializeArrayEnd();		
-		m_impl->postDeserialize();
-	}
-
-	void ScriptSystem::serialize(ISerializer& serializer)
-	{
-		serializer.serialize("count", m_impl->m_scripts.size());
-		serializer.beginArray("scripts");
-		for(int i = 0; i < m_impl->m_scripts.size(); ++i)
-		{
-			serializer.serializeArrayItem(m_impl->m_scripts[i]);
-			serializer.serializeArrayItem(m_impl->m_paths[i]);
-		}
-		serializer.endArray();
-	}
-
-	void ScriptSystem::stop()
-	{
-		m_impl->m_is_running = false;
-		for(int i = 0; i < m_impl->m_scripts.size(); ++i)
-		{
-			DestroyScriptFunction f = (DestroyScriptFunction)GetProcAddress(m_impl->m_libs[i], "destroyScript");
-			f(m_impl->m_script_objs[i]);
-			FreeLibrary(m_impl->m_libs[i]);
-		}
-		m_impl->m_libs.clear();
-		m_impl->m_script_objs.clear();
-	}
-
-	void ScriptSystem::update(float dt)
-	{
-		for(int i = 0; i < m_impl->m_scripts.size(); ++i)
-		{
-			m_impl->m_script_objs[i]->update(dt);
-		}
-	}
-
-<<<<<<< HEAD
-	extern "C" void error_f(void* opaque, const char* er)
-	{
-		printf(er);
-	}
-
-=======
-	void ScriptSystemImpl::compile(const char* path)
-	{
-		SHELLEXECUTEINFO info;
-		info.cbSize = sizeof(info);
-		info.fMask = SEE_MASK_NOCLOSEPROCESS; //lets us see the handle
-		info.hwnd = NULL;
-		info.lpVerb = "open";
-		info.lpFile = "scripts\\compile.bat";
-		info.lpParameters = path;
-		info.lpDirectory = NULL;
-		info.nShow = 0;
-		ShellExecuteEx(&info);
-		WaitForSingleObject(info.hProcess, INFINITE);
-	}
-
-	void ScriptSystemImpl::compile()
-	{
-		for(int i = 0; i < m_scripts.size(); ++i)
-		{
-			compile(m_paths[i].c_str());
-		}
-	}
->>>>>>> 94aee611
-
-	void ScriptSystem::getScriptPath(Component cmp, string& str)
-	{
-		str = m_impl->m_paths[cmp.index];
-	}
-
-	void ScriptSystem::setScriptPath(Component cmp, const string& str)
-	{
-		m_impl->m_paths[cmp.index] = str;
-	}
-	
-	void ScriptSystemImpl::getDll(const char* script_path, char* dll_path, int max_length)
-	{
-		strcpy_s(dll_path, max_length, script_path);
-		int len = strlen(script_path);
-		if(len > 4)
-		{
-			strcpy_s(dll_path + len - 4, 5, ".dll"); 
-		}
-	}
-
-	void ScriptSystemImpl::getScriptDefaultPath(Entity e, char* path, int max_path, const char* ext)
-	{
-		sprintf_s(path, max_path, "scripts\\e%d.%s", e.index, ext);
-	}
-
-	void ScriptSystemImpl::postDeserialize()
-	{
-		for(int i = 0; i < m_scripts.size(); ++i)
-		{
-			Entity e(m_universe, m_scripts[i]);
-			m_universe->getEventManager()->emitEvent(ComponentEvent(Component(e, script_type, m_owner, i)));
-		}
-	}
-
-	Component ScriptSystem::createScript(Entity entity)
-	{
-		char path[MAX_PATH];
-		m_impl->getScriptDefaultPath(entity, path, MAX_PATH, "cpp");
-		FILE* fp;
-		fopen_s(&fp, path, "r");
-		if(!fp)
-		{
-			fopen_s(&fp, path, "w");
-		}
-		fclose(fp);
-		m_impl->m_scripts.push_back(entity.index);
-		m_impl->m_paths.push_back(path);
-		Component cmp(entity, script_type, this, m_impl->m_scripts.size() - 1);
-		m_impl->m_universe->getEventManager()->emitEvent(ComponentEvent(cmp));
-		return cmp;
-	}
-
+#include "script_system.h"
+#include <Windows.h>
+#include <cstdio>
+#include "core/crc32.h"
+#include "universe/universe.h"
+#include "universe/component_event.h"
+#include "base_script.h"
+#include "save_script_visitor.h"
+#include "core/json_serializer.h"
+#include "core/log.h"
+
+
+static const uint32_t script_type = crc32("script");
+
+
+namespace Lux
+{
+	struct ScriptSystemImpl
+	{
+		void postDeserialize();
+		void compile();
+		void getDll(const char* script_path, char* dll_path, int max_length);
+		void getScriptDefaultPath(Entity e, char* path, int max_path, const char* ext);
+
+		vector<int> m_scripts;
+		vector<BaseScript*> m_script_objs;
+		vector<HMODULE> m_libs;
+		vector<string> m_paths;
+		Universe* m_universe;
+		bool m_is_running;
+		Renderer* m_renderer;
+		InputSystem* m_input_system;
+		ScriptSystem* m_owner;
+	};
+
+
+	typedef BaseScript* (*CreateScriptFunction)();
+	typedef void (*DestroyScriptFunction)(BaseScript* script);
+
+
+	ScriptSystem::ScriptSystem()
+	{
+		m_impl = new ScriptSystemImpl;
+		m_impl->m_owner = this;
+		m_impl->m_is_running = false;
+	}
+
+
+	ScriptSystem::~ScriptSystem()
+	{
+		delete m_impl;
+	}
+
+
+	void ScriptSystem::setInputSystem(InputSystem* m_input_system)
+	{
+		m_impl->m_input_system = m_input_system;
+	}
+
+
+	InputSystem* ScriptSystem::getInputSystem() const
+	{
+		return m_impl->m_input_system;
+	}
+
+
+	Renderer* ScriptSystem::getRenderer() const
+	{
+		return m_impl->m_renderer;
+	}
+
+
+	void ScriptSystem::setRenderer(Renderer* renderer)
+	{
+		m_impl->m_renderer = renderer;
+	}
+
+
+	Universe* ScriptSystem::getUniverse() const
+	{
+		return m_impl->m_universe;
+	}
+
+
+	void ScriptSystem::setUniverse(Universe* universe)
+	{
+		m_impl->m_universe = universe;
+	}
+
+
+	void ScriptSystem::start()
+	{
+		char path[MAX_PATH];
+		for(int i = 0; i < m_impl->m_scripts.size(); ++i)
+		{
+			Entity e(m_impl->m_universe, m_impl->m_scripts[i]);
+			m_impl->getDll(m_impl->m_paths[i].c_str(), path, MAX_PATH);
+			HMODULE h = LoadLibrary(path);
+			m_impl->m_libs.push_back(h);
+			if(h)
+			{
+				CreateScriptFunction f = (CreateScriptFunction)GetProcAddress(h, TEXT("createScript"));
+				BaseScript* script = f();
+				m_impl->m_script_objs.push_back(script);
+				script->create(*this, e);
+			}
+			else
+			{
+				g_log_warning.log("script", "failed to load script %s", m_impl->m_paths[i].c_str());
+				m_impl->m_script_objs.push_back(0);
+			}
+		}
+		m_impl->m_is_running = true;
+	}
+
+	void ScriptSystem::deserialize(ISerializer& serializer)
+	{
+		int count;
+		serializer.deserialize("count", count);
+		m_impl->m_scripts.resize(count);
+		m_impl->m_paths.resize(count);
+		serializer.deserializeArrayBegin("scripts");
+		for(int i = 0; i < m_impl->m_scripts.size(); ++i)
+		{
+			serializer.deserializeArrayItem(m_impl->m_scripts[i]);
+			serializer.deserializeArrayItem(m_impl->m_paths[i]);
+		}
+		serializer.deserializeArrayEnd();		
+		m_impl->postDeserialize();
+	}
+
+	void ScriptSystem::serialize(ISerializer& serializer)
+	{
+		serializer.serialize("count", m_impl->m_scripts.size());
+		serializer.beginArray("scripts");
+		for(int i = 0; i < m_impl->m_scripts.size(); ++i)
+		{
+			serializer.serializeArrayItem(m_impl->m_scripts[i]);
+			serializer.serializeArrayItem(m_impl->m_paths[i]);
+		}
+		serializer.endArray();
+	}
+
+	void ScriptSystem::stop()
+	{
+		m_impl->m_is_running = false;
+		for(int i = 0; i < m_impl->m_scripts.size(); ++i)
+		{
+			DestroyScriptFunction f = (DestroyScriptFunction)GetProcAddress(m_impl->m_libs[i], "destroyScript");
+			f(m_impl->m_script_objs[i]);
+			FreeLibrary(m_impl->m_libs[i]);
+		}
+		m_impl->m_libs.clear();
+		m_impl->m_script_objs.clear();
+	}
+
+	void ScriptSystem::update(float dt)
+	{
+		for(int i = 0; i < m_impl->m_scripts.size(); ++i)
+		{
+			m_impl->m_script_objs[i]->update(dt);
+		}
+	}
+
+	void ScriptSystem::getScriptPath(Component cmp, string& str)
+	{
+		str = m_impl->m_paths[cmp.index];
+	}
+
+	void ScriptSystem::setScriptPath(Component cmp, const string& str)
+	{
+		m_impl->m_paths[cmp.index] = str;
+	}
+	
+	void ScriptSystemImpl::getDll(const char* script_path, char* dll_path, int max_length)
+	{
+		strcpy_s(dll_path, max_length, script_path);
+		int len = strlen(script_path);
+		if(len > 4)
+		{
+			strcpy_s(dll_path + len - 4, 5, ".dll"); 
+		}
+	}
+
+	void ScriptSystemImpl::getScriptDefaultPath(Entity e, char* path, int max_path, const char* ext)
+	{
+		sprintf_s(path, max_path, "scripts\\e%d.%s", e.index, ext);
+	}
+
+	void ScriptSystemImpl::postDeserialize()
+	{
+		for(int i = 0; i < m_scripts.size(); ++i)
+		{
+			Entity e(m_universe, m_scripts[i]);
+			m_universe->getEventManager()->emitEvent(ComponentEvent(Component(e, script_type, m_owner, i)));
+		}
+	}
+
+	Component ScriptSystem::createScript(Entity entity)
+	{
+		char path[MAX_PATH];
+		m_impl->getScriptDefaultPath(entity, path, MAX_PATH, "cpp");
+		FILE* fp;
+		fopen_s(&fp, path, "r");
+		if(!fp)
+		{
+			fopen_s(&fp, path, "w");
+		}
+		fclose(fp);
+		m_impl->m_scripts.push_back(entity.index);
+		m_impl->m_paths.push_back(path);
+		Component cmp(entity, script_type, this, m_impl->m_scripts.size() - 1);
+		m_impl->m_universe->getEventManager()->emitEvent(ComponentEvent(cmp));
+		return cmp;
+	}
+
 } // ~namespace Lux