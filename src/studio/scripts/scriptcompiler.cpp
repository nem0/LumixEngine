--- conflicted
+++ resolved
@@ -84,14 +84,7 @@
 
 void ScriptCompiler::compileModule(const QString& module_name)
 {
-<<<<<<< HEAD
-	QProcess* process = static_cast<QProcess*>(QObject::sender());
-	QString s = process->readAll();
-	process->deleteLater();
-	while(process->waitForReadyRead())
-=======
 	if (!m_modules.contains(module_name))
->>>>>>> c3c1e462
 	{
 		return;
 	}
