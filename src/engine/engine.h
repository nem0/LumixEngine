#pragma once


#include "core/lumix.h"
#include "core/array.h"


namespace Lumix
{
	namespace FS
	{
			class FileSystem;
	}

<<<<<<< HEAD
	class Hierarchy;
=======
	class WorldEditor;
	namespace MTJD
	{
		class Manager;
	}

	class CullingSystem;
	class EditorServer;
>>>>>>> bf69c8e2
	class InputSystem;
	class IPlugin;
	class IScene;
	class ISerializer;
	class PluginManager;
	class Renderer;
	class ResourceManager;
	class Universe;
	class WorldEditor;


	class LUMIX_ENGINE_API Engine
	{
		public:
			virtual ~Engine() {}

			static Engine* create(const char* base_path, FS::FileSystem* fs, WorldEditor* editor);
			static void destroy(Engine* engine);

			virtual Universe* createUniverse() = 0;
			virtual void destroyUniverse() = 0;

			virtual WorldEditor* getWorldEditor() const = 0;
			virtual FS::FileSystem& getFileSystem() = 0;
			virtual Renderer& getRenderer() = 0;
			virtual InputSystem& getInputSystem() = 0;
			virtual PluginManager& getPluginManager() = 0;
			virtual IPlugin* loadPlugin(const char* name) = 0;
			virtual Universe* getUniverse() const = 0;
			virtual Hierarchy* getHierarchy() const = 0;
			virtual const Array<IScene*>& getScenes() const = 0;
			virtual IScene* getScene(uint32_t type) const = 0;
			virtual MTJD::Manager& getMTJDManager() = 0;
//			virtual CullingSystem& getCullingSystem() const = 0;

			virtual ResourceManager& getResourceManager() = 0;

			virtual const char* getBasePath() const = 0;
			virtual void update(bool is_game_running) = 0;
			virtual void serialize(ISerializer& serializer) = 0;
			virtual void deserialize(ISerializer& serializer) = 0;
			virtual float getFPS() const = 0;
			virtual float getLastTimeDelta() = 0;

		protected:
			Engine() {}
	};
	

} // ~namespace Lumix<|MERGE_RESOLUTION|>--- conflicted
+++ resolved
@@ -12,10 +12,7 @@
 			class FileSystem;
 	}
 
-<<<<<<< HEAD
 	class Hierarchy;
-=======
-	class WorldEditor;
 	namespace MTJD
 	{
 		class Manager;
@@ -23,7 +20,6 @@
 
 	class CullingSystem;
 	class EditorServer;
->>>>>>> bf69c8e2
 	class InputSystem;
 	class IPlugin;
 	class IScene;
