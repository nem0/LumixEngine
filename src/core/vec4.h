--- conflicted
+++ resolved
@@ -98,11 +98,7 @@
 		this->w = w;
 	}
 
-<<<<<<< HEAD
-	inline void set(float x, float y, float z, float w)
-=======
 	void set(float x, float y, float z, float w)
->>>>>>> 205ee110
 	{
 		this->x = x;
 		this->y = y;
