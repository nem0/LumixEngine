--- conflicted
+++ resolved
@@ -24,10 +24,6 @@
 		class LUX_CORE_API Event
 		{
 		public:
-<<<<<<< HEAD
-			Event();
-=======
->>>>>>> b9775d72
 			explicit Event(EventFlags flags);
 			~Event();
 
