#include "core/spin_mutex.h"
#include <Windows.h>

namespace Lux
{
	namespace MT
	{
<<<<<<< HEAD
		SpinMutex::SpinMutex()
			: m_id(0)
		{ }

=======
>>>>>>> c24934df
		SpinMutex::SpinMutex(bool locked)
			: m_id(0)
		{
			if(locked)
			{
				lock();
			}
		}

		SpinMutex::~SpinMutex()
		{ }

		void SpinMutex::lock()
		{
			do
			{
				if(InterlockedCompareExchange((LONG*)&m_id, 1, 0) == 0)
				{
					::MemoryBarrier();
					return;
				}

				while(m_id)
				{
					Sleep(0);
				}
			}
			while(true);
		}

		bool SpinMutex::poll()
		{
			if(InterlockedCompareExchange((LONG*)&m_id, 1, 0) == 0)
			{
				::MemoryBarrier();
				return true;
			}
			return false;
		}

		void SpinMutex::unlock()
		{
			::MemoryBarrier();
			m_id = 0;
		}
	} // ~namespace MT
} // ~namespace Lux<|MERGE_RESOLUTION|>--- conflicted
+++ resolved
@@ -5,13 +5,6 @@
 {
 	namespace MT
 	{
-<<<<<<< HEAD
-		SpinMutex::SpinMutex()
-			: m_id(0)
-		{ }
-
-=======
->>>>>>> c24934df
 		SpinMutex::SpinMutex(bool locked)
 			: m_id(0)
 		{
