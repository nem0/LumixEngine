--- conflicted
+++ resolved
@@ -5,13 +5,6 @@
 {
 	namespace MT
 	{
-<<<<<<< HEAD
-		SpinMutex::SpinMutex()
-			: m_id(0)
-		{ }
-
-=======
->>>>>>> b9775d72
 		SpinMutex::SpinMutex(bool locked)
 			: m_id(0)
 		{
