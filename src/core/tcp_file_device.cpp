--- conflicted
+++ resolved
@@ -38,14 +38,6 @@
 
 			virtual void close() LUX_OVERRIDE
 			{
-<<<<<<< HEAD
-				ASSERT(-1 != m_file);
-				int32_t op = TCPCommand::Close;
-
-				MT::SpinLock lock(m_spin_mutex);
-				m_stream->write(op);
-				m_stream->write(m_file);
-=======
 				if(-1 != m_file)
 				{
 					int32_t op = TCPCommand::Close;
@@ -54,7 +46,6 @@
 					m_stream->write(op);
 					m_stream->write(m_file);
 				}
->>>>>>> cb7c1b46
 			}
 
 			virtual bool read(void* buffer, intptr_t size) LUX_OVERRIDE
