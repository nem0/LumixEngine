<<<<<<< HEAD
#include <cstdio>
#include <Windows.h>
#include <gl/glew.h>
#include <gl/GL.h>
#include "gui/opengl_renderer.h"
#include "core/array.h"
#include "core/delegate_list.h"
#include "core/fs/file_system.h"
#include "core/fs/ifile.h"
#include "core/map.h"
#include "core/math_utils.h"
#include "core/array.h"
#include "core/string.h"
#include "core/vec3.h"
#include "graphics/shader.h"
#include "gui/block.h"
#include "gui/texture_base.h"


namespace Lux
{
namespace UI
{

	class OpenGLTexture : public TextureBase
	{
		public:
			OpenGLTexture(const char* name, float width, float height)
				: TextureBase(name, width, height)
			{
			}

			GLuint getId() const { return m_gl_id; }
			void setId(GLuint id) { m_gl_id = id; }
			void setFileSystem(FS::FileSystem& fs) { m_fs = &fs; }

			void imageLoaded(FS::IFile* file, bool success, FS::FileSystem& fs);

		private:
			GLuint m_gl_id;
			FS::FileSystem* m_fs;

	};

	struct OpenGLRendererImpl
	{
		struct Character
		{
			float left;
			float top;
			float right;
			float bottom;
			float pixel_w;
			float pixel_h;
			float x_offset;
			float y_offset;
			float x_advance;
		};

		TextureBase* getImage(const char* name);
		void fontLoaded(FS::IFile* file, bool success, FS::FileSystem& fs);
		void fontImageLoaded(TextureBase& img);

		map<char, Character> m_characters;
		Array<TextureBase*> m_images;
		OpenGLTexture* m_font_image;
		int m_window_height;
		Array<Block::Area> m_scissors_areas;
		FS::FileSystem* m_file_system;
	};

	#pragma pack(1) 
	struct TGAHeader 
	{
		char  idLength;
		char  colourMapType;
		char  dataType;
		short int colourMapOrigin;
		short int colourMapLength;
		char  colourMapDepth;
		short int xOrigin;
		short int yOrigin;
		short int width;
		short int height;
		char  bitsPerPixel;
		char  imageDescriptor;
	};
	#pragma pack()


	bool OpenGLRenderer::create()
	{
		m_impl = LUX_NEW(OpenGLRendererImpl)();
		return true;
	}


	void OpenGLRenderer::destroy()
	{
		LUX_DELETE(m_impl);
		m_impl = NULL;
	}

	TextureBase* OpenGLRendererImpl::getImage(const char* name)
	{
		for(int i = 0; i < m_images.size(); ++i)
		{
			if(m_images[i]->getName() == name)
			{
				return m_images[i];
			}
		}
		return NULL;
	}


	TextureBase* OpenGLRenderer::loadImage(const char* name, FS::FileSystem& file_system)
	{
		TextureBase* img = m_impl->getImage(name);
		if(img)
		{
			return img;
		}
		img = LUX_NEW(OpenGLTexture)(name, (float)0, (float)0);
		static_cast<OpenGLTexture*>(img)->setId(0);
		static_cast<OpenGLTexture*>(img)->setFileSystem(file_system);

		FS::ReadCallback image_loaded_cb;
		image_loaded_cb.bind<OpenGLTexture, &OpenGLTexture::imageLoaded>(static_cast<OpenGLTexture*>(img));
		file_system.openAsync(file_system.getDefaultDevice(), name, FS::Mode::OPEN | FS::Mode::READ, image_loaded_cb);
		return img;
	}

	void OpenGLTexture::imageLoaded(FS::IFile* file, bool success, FS::FileSystem& fs)
	{
		if(success)
		{
			size_t buffer_size = file->size();
			char* buffer = LUX_NEW_ARRAY(char, buffer_size);
			file->read(buffer, buffer_size);			
			m_fs->close(file);

			TGAHeader header;
			memcpy(&header, buffer, sizeof(TGAHeader));
	
			int color_mode = header.bitsPerPixel / 8;
			int image_size = header.width * header.height * 4; 
	
			if (header.dataType != 2)
			{
				LUX_DELETE_ARRAY(buffer);
				return;
			}
	
			if (color_mode < 3)
			{
				LUX_DELETE_ARRAY(buffer);
				return;
			}
	
			const char* image_src = buffer + sizeof(TGAHeader);
			unsigned char* image_dest = LUX_NEW_ARRAY(unsigned char, image_size);
	

			// Targa is BGR, swap to RGB and flip Y axis
			for (long y = 0; y < header.height; y++)
			{
				long read_index = y * header.width * color_mode;
				long write_index = ((header.imageDescriptor & 32) != 0) ? read_index : (header.height - y - 1) * header.width * color_mode;
				for (long x = 0; x < header.width; x++)
				{
					image_dest[write_index] = image_src[read_index+2];
					image_dest[write_index+1] = image_src[read_index+1];
					image_dest[write_index+2] = image_src[read_index];
					if (color_mode == 4)
						image_dest[write_index+3] = image_src[read_index+3];
					else
						image_dest[write_index+3] = 255;
			
					write_index += 4;
					read_index += color_mode;
				}
			}

			GLuint texture_id = 0;
			glGenTextures(1, &texture_id);
			if (texture_id == 0)
			{
				LUX_DELETE_ARRAY(buffer);
				return;
			}

			glBindTexture(GL_TEXTURE_2D, texture_id);

			glTexImage2D(GL_TEXTURE_2D, 0, GL_RGBA8, header.width, header.height, 0, GL_RGBA, GL_UNSIGNED_BYTE, image_dest);
			glTexParameteri(GL_TEXTURE_2D, GL_TEXTURE_MIN_FILTER, GL_LINEAR);
			glTexParameteri(GL_TEXTURE_2D, GL_TEXTURE_MAG_FILTER, GL_LINEAR);

			/*glTexParameteri(GL_TEXTURE_2D, GL_TEXTURE_WRAP_S, GL_CLAMP_TO_EDGE);
			glTexParameteri(GL_TEXTURE_2D, GL_TEXTURE_WRAP_T, GL_CLAMP_TO_EDGE);*/

			LUX_DELETE_ARRAY(image_dest);
			LUX_DELETE_ARRAY(buffer);
	
			setId(texture_id);
			setSize((float)header.width, (float)header.height);
			onLoaded().invoke(*this);
		}
		else
		{
			m_fs->close(file);
		}
	}


	void OpenGLRenderer::setWindowHeight(int height)
	{
		m_impl->m_window_height = height;
	}


	void OpenGLRenderer::beginRender(float w, float h)
	{
		glDisable(GL_DEPTH_TEST);
		glDisable(GL_BLEND);
		m_impl->m_scissors_areas.clear();
		glColor3f(1, 1, 1);
		glDisable(GL_SCISSOR_TEST);
		glMatrixMode(GL_PROJECTION);
		glLoadIdentity();
		glOrtho(0, w, h, 0, -1, 1);
		glMatrixMode(GL_MODELVIEW);
		glLoadIdentity();
	}

	Block::Area OpenGLRenderer::getCharArea(const char* text, int pos, float max_width)
	{
		Block::Area area;
		if(text)
		{
			float width = 0;
			float height = 0;
			float prev_h = 0;
			const char* c = text;
			bool is_multiline = false;
			OpenGLRendererImpl::Character character;
			bool found = false;
			bool is_some_char = false;
			while(*c)
			{
				if(m_impl->m_characters.find(*c, character))
				{
					is_some_char = true;
					if(c - text == pos)
					{
						found = true;
						area.left = width;
						area.top = prev_h + character.y_offset;
						area.right = width + character.x_advance;
						area.bottom = prev_h + character.pixel_h + character.y_offset;
						area.rel_bottom = area.rel_left = area.rel_right = area.rel_top = 0;
						break;
					}
					width += character.x_advance;
					height = Math::max(height, character.pixel_h);
					if(width > max_width || *c == '\n')
					{
						is_multiline = true;
						width = 0;
						prev_h += height;
					}
				}
				else if(*c == '\n')
				{
					is_multiline = true;
					width = 0;
					prev_h += height;
				}
				++c;
			}
			if(!found)
			{
				if(is_some_char)
				{
					area.left = width;
					area.top = prev_h + character.y_offset;
					area.right = width + character.x_advance;
					area.bottom = prev_h + character.pixel_h + character.y_offset;
				}
				else
				{
					area.left = 0;
					area.right = 3;
					area.top = 0;
					area.bottom = 20;
				}
				area.rel_bottom = area.rel_left = area.rel_right = area.rel_top = 0;
			}
		}
		return area;
	}

	void OpenGLRenderer::measureText(const char* text, float* w, float* h, float max_width)
	{
		if(!text)
		{
			*w = 0;
			*h = 0;
			return;
		}
		float width = 0;
		float height = 0;
		float prev_h = 0;
		const char* c = text;
		bool is_multiline = false;
		while(*c)
		{
			OpenGLRendererImpl::Character character;
			if(m_impl->m_characters.find(*c, character))
			{
				width += character.x_advance;
				height = Math::max(height, character.pixel_h);
				if(width > max_width || *c == '\n')
				{
					is_multiline = true;
					width = 0;
					prev_h += height;
				}
			}
			else if(*c == '\n')
			{
				is_multiline = true;
				width = 0;
				prev_h += height;
			}
			++c;
		}
		*w = is_multiline ? max_width : width;
		*h = height + prev_h;
	}

	void OpenGLRenderer::pushScissorArea(float left, float top, float right, float bottom)
	{
		Block::Area r;
		r.left = left;
		r.top = top;
		r.right = right;
		r.bottom = bottom;
		if(m_impl->m_scissors_areas.empty())
		{
			r.rel_left = left;
			r.rel_top = top;
			r.rel_right = right;
			r.rel_bottom = bottom;
			glEnable(GL_SCISSOR_TEST);
		}
		else
		{
			Block::Area& parent_area = m_impl->m_scissors_areas.back();
			r.rel_left = Math::max(left, parent_area.rel_left);
			r.rel_top = Math::max(top, parent_area.rel_top);
			r.rel_right = Math::min(right, parent_area.rel_right);
			r.rel_bottom = Math::min(bottom, parent_area.rel_bottom);
		}
		glScissor((int)r.rel_left, (int)(m_impl->m_window_height - r.rel_bottom), (int)(r.rel_right - r.rel_left), (int)(r.rel_bottom - r.rel_top));
		m_impl->m_scissors_areas.push(r);
	}

	void OpenGLRenderer::popScissorArea()
	{
		m_impl->m_scissors_areas.pop();
		if(m_impl->m_scissors_areas.empty())
		{
			glDisable(GL_SCISSOR_TEST);
		}
		else
		{
			Block::Area& r = m_impl->m_scissors_areas.back();
			glScissor((int)r.rel_left, (int)(m_impl->m_window_height - r.rel_bottom), (int)(r.rel_right - r.rel_left), (int)(r.rel_bottom - r.rel_top));
		}
	}

	void OpenGLRenderer::renderText(const char* text, float x, float y, float z, float max_width)
	{
		if(!text || text[0] == '\0')
		{
			return;
		}
		struct Vec2
		{
			Vec2() {}
			void set(float _x, float _y) { x = _x; y = _y; }
			float x, y;
		};
		static Array<Vec3> verts;
		static Array<Vec2> uvs;
		int len = (int)strlen(text);
		verts.resize(len * 6);
		uvs.resize(len * 6);
		const char* c = text;
		float cur_x = x;
		float line_h = 0;
		float line_base = y;
		int i = 0;
		while(*c)
		{
			OpenGLRendererImpl::Character character;
			if(m_impl->m_characters.find(*c, character))
			{
				float cur_y = line_base + character.y_offset;
				line_h = Math::max(line_h, character.pixel_h);
				verts[i*6].set(cur_x, cur_y, z);
				verts[i*6+1].set(cur_x, cur_y + character.pixel_h, z);
				verts[i*6+2].set(cur_x + character.pixel_w, cur_y + character.pixel_h, z);
			
				verts[i*6+3].set(cur_x, cur_y, z);
				verts[i*6+4].set(cur_x + character.pixel_w, cur_y + character.pixel_h, z);
				verts[i*6+5].set(cur_x + character.pixel_w, cur_y, z);
			
				cur_x += character.x_advance;

				if(cur_x - x > max_width)
				{
					cur_x = x;
					line_base += line_h;
				}

				uvs[i*6].set(character.left, character.top);
				uvs[i*6+1].set(character.left, character.bottom);
				uvs[i*6+2].set(character.right, character.bottom);
			
				uvs[i*6+3].set(character.left, character.top);
				uvs[i*6+4].set(character.right, character.bottom);
				uvs[i*6+5].set(character.right, character.top);
				++i;
			}
			else if(*c == '\n')
			{
				cur_x = x;
				line_base += line_h;
			}
			++c;
		}
		glEnable(GL_BLEND);
		glBlendFunc (GL_SRC_ALPHA, GL_ONE_MINUS_SRC_ALPHA);
		renderImage(m_impl->m_font_image, &verts[0].x, &uvs[0].x, verts.size());
	}

	bool readLine(FS::IFile* file, char buffer[], int max_size)
	{
		int i = 0;
		while(file->read(buffer + i, 1) && buffer[i] != '\n' && buffer[i] != '\0' && i < max_size - 1)
		{
			++i;
		}
		buffer[i+1] = 0;
		return buffer[i] == '\n' || buffer[i] == '\0' || i == max_size - 1;
	}

	const char* getFirstNumberPos(const char* str)
	{
		const char* c = str;
		while(*c != 0 && (*c < '0' || *c > '9'))
		{
			++c;
		}
		return c;
	}

	const char* getNextNumberPos(const char* str)
	{
		const char* c = str;
		while(*c != 0 && *c >= '0' && *c <= '9')
		{
			++c;
		}
		return getFirstNumberPos(c);
	}

	void OpenGLRendererImpl::fontImageLoaded(TextureBase& texture)
	{
		char tmp[255];
		strcpy_s(tmp, texture.getName().c_str());
		int len = (int)strlen(tmp);
		strcpy_s(tmp + len - 4, 255 - len + 4, ".fnt");

		FS::ReadCallback font_loaded_cb;
		font_loaded_cb.bind<OpenGLRendererImpl, &OpenGLRendererImpl::fontLoaded>(this);
		m_file_system->openAsync(m_file_system->getDefaultDevice(), tmp, FS::Mode::OPEN | FS::Mode::READ, font_loaded_cb);
	}

	void OpenGLRendererImpl::fontLoaded(FS::IFile* file, bool success, FS::FileSystem& fs)
	{
		if(success)
		{
			char line[255];
			while(readLine(file, line, 255) && strncmp(line, "chars count", 11) != 0);
			if(strncmp(line, "chars count", 11) == 0)
			{
				int count;
				sscanf_s(getFirstNumberPos(line), "%d", &count);
				for(int i = 0; i < count; ++i)
				{
					readLine(file, line, 255);
					const char* c = getFirstNumberPos(line);
					int id;
					sscanf_s(c, "%d", &id);
					OpenGLRendererImpl::Character character;
					int tmp;
					c = getNextNumberPos(c);
					sscanf_s(c, "%d", &tmp);
					character.left = (float)tmp / m_font_image->getWidth();
					c = getNextNumberPos(c);
					sscanf_s(c, "%d", &tmp);
					character.top = (float)tmp / m_font_image->getHeight();
					c = getNextNumberPos(c);
					sscanf_s(c, "%d", &tmp);
					character.pixel_w = (float)tmp;
					c = getNextNumberPos(c);
					sscanf_s(c, "%d", &tmp);
					character.pixel_h = (float)tmp;
					character.right = character.left + character.pixel_w / m_font_image->getWidth();
					character.bottom = character.top + character.pixel_h / m_font_image->getHeight();
					c = getNextNumberPos(c);
					sscanf_s(c, "%d", &tmp);
					character.x_offset = (float)tmp;
					c = getNextNumberPos(c);
					sscanf_s(c, "%d", &tmp);
					character.y_offset = (float)tmp;
					c = getNextNumberPos(c);
					sscanf_s(c, "%d", &tmp);
					character.x_advance = (float)tmp;
					m_characters.insert((char)id, character);
				}
			}
		}

		fs.close(file);
	}


	void OpenGLRenderer::loadFont(const char* path, FS::FileSystem& file_system)
	{
		m_impl->m_file_system = &file_system;
		m_impl->m_font_image = static_cast<OpenGLTexture*>(loadImage(path, file_system));
		m_impl->m_font_image->onLoaded().bind<OpenGLRendererImpl, &OpenGLRendererImpl::fontImageLoaded>(m_impl);
	}


	void OpenGLRenderer::renderImage(TextureBase* image, float* vertices, float* tex_coords, int vertex_count)
	{
		glDisableClientState(GL_COLOR_ARRAY);
		glDisableClientState(GL_NORMAL_ARRAY);

		glEnableClientState(GL_VERTEX_ARRAY);
		glVertexPointer(3, GL_FLOAT, 0, vertices);
		
		glEnable(GL_TEXTURE_2D);
		glBindTexture(GL_TEXTURE_2D, static_cast<OpenGLTexture*>(image)->getId());
		glEnableClientState(GL_TEXTURE_COORD_ARRAY);
		glTexCoordPointer(2, GL_FLOAT, 0, tex_coords);

		glDrawArrays(GL_TRIANGLES, 0, vertex_count);

		glDisable(GL_TEXTURE_2D);
		glDisableClientState(GL_VERTEX_ARRAY);
		glDisableClientState(GL_TEXTURE_COORD_ARRAY);
	}


} // ~namespace UI
} // ~namespace Lux
=======
#include <cstdio>
#include <Windows.h>
#include <gl/GL.h>
#include "gui/opengl_renderer.h"
#include "core/array.h"
#include "core/delegate_list.h"
#include "core/fs/file_system.h"
#include "core/fs/ifile.h"
#include "core/map.h"
#include "core/math_utils.h"
#include "core/array.h"
#include "core/string.h"
#include "core/vec3.h"
#include "graphics/shader.h"
#include "gui/block.h"
#include "gui/texture_base.h"


namespace Lumix
{
namespace UI
{

	class OpenGLTexture : public TextureBase
	{
		public:
			OpenGLTexture(const char* name, float width, float height)
				: TextureBase(name, width, height)
			{
			}

			GLuint getId() const { return m_gl_id; }
			void setId(GLuint id) { m_gl_id = id; }
			void setFileSystem(FS::FileSystem& fs) { m_fs = &fs; }

			void imageLoaded(FS::IFile* file, bool success, FS::FileSystem& fs);

		private:
			GLuint m_gl_id;
			FS::FileSystem* m_fs;

	};

	struct OpenGLRendererImpl
	{
		struct Character
		{
			float left;
			float top;
			float right;
			float bottom;
			float pixel_w;
			float pixel_h;
			float x_offset;
			float y_offset;
			float x_advance;
		};

		TextureBase* getImage(const char* name);
		void fontLoaded(FS::IFile* file, bool success, FS::FileSystem& fs);
		void fontImageLoaded(TextureBase& img);

		Map<char, Character> m_characters;
		Array<TextureBase*> m_images;
		OpenGLTexture* m_font_image;
		int m_window_height;
		Array<Block::Area> m_scissors_areas;
		FS::FileSystem* m_file_system;
	};

	#pragma pack(1) 
	struct TGAHeader 
	{
		char  idLength;
		char  colourMapType;
		char  dataType;
		short int colourMapOrigin;
		short int colourMapLength;
		char  colourMapDepth;
		short int xOrigin;
		short int yOrigin;
		short int width;
		short int height;
		char  bitsPerPixel;
		char  imageDescriptor;
	};
	#pragma pack()


	bool OpenGLRenderer::create()
	{
		m_impl = LUMIX_NEW(OpenGLRendererImpl)();
		return true;
	}


	void OpenGLRenderer::destroy()
	{
		LUMIX_DELETE(m_impl);
		m_impl = NULL;
	}

	TextureBase* OpenGLRendererImpl::getImage(const char* name)
	{
		for(int i = 0; i < m_images.size(); ++i)
		{
			if(m_images[i]->getName() == name)
			{
				return m_images[i];
			}
		}
		return NULL;
	}


	TextureBase* OpenGLRenderer::loadImage(const char* name, FS::FileSystem& file_system)
	{
		TextureBase* img = m_impl->getImage(name);
		if(img)
		{
			return img;
		}
		img = LUMIX_NEW(OpenGLTexture)(name, (float)0, (float)0);
		static_cast<OpenGLTexture*>(img)->setId(0);
		static_cast<OpenGLTexture*>(img)->setFileSystem(file_system);

		FS::ReadCallback image_loaded_cb;
		image_loaded_cb.bind<OpenGLTexture, &OpenGLTexture::imageLoaded>(static_cast<OpenGLTexture*>(img));
		file_system.openAsync(file_system.getDefaultDevice(), name, FS::Mode::OPEN | FS::Mode::READ, image_loaded_cb);
		return img;
	}

	void OpenGLTexture::imageLoaded(FS::IFile* file, bool success, FS::FileSystem& fs)
	{
		if(success)
		{
			size_t buffer_size = file->size();
			char* buffer = LUMIX_NEW_ARRAY(char, buffer_size);
			file->read(buffer, buffer_size);			
			m_fs->close(file);

			TGAHeader header;
			memcpy(&header, buffer, sizeof(TGAHeader));
	
			int color_mode = header.bitsPerPixel / 8;
			int image_size = header.width * header.height * 4; 
	
			if (header.dataType != 2)
			{
				LUMIX_DELETE_ARRAY(buffer);
				return;
			}
	
			if (color_mode < 3)
			{
				LUMIX_DELETE_ARRAY(buffer);
				return;
			}
	
			const char* image_src = buffer + sizeof(TGAHeader);
			unsigned char* image_dest = LUMIX_NEW_ARRAY(unsigned char, image_size);
	

			// Targa is BGR, swap to RGB and flip Y axis
			for (long y = 0; y < header.height; y++)
			{
				long read_index = y * header.width * color_mode;
				long write_index = ((header.imageDescriptor & 32) != 0) ? read_index : (header.height - y - 1) * header.width * color_mode;
				for (long x = 0; x < header.width; x++)
				{
					image_dest[write_index] = image_src[read_index+2];
					image_dest[write_index+1] = image_src[read_index+1];
					image_dest[write_index+2] = image_src[read_index];
					if (color_mode == 4)
						image_dest[write_index+3] = image_src[read_index+3];
					else
						image_dest[write_index+3] = 255;
			
					write_index += 4;
					read_index += color_mode;
				}
			}

			GLuint texture_id = 0;
			glGenTextures(1, &texture_id);
			if (texture_id == 0)
			{
				LUMIX_DELETE_ARRAY(buffer);
				return;
			}

			glBindTexture(GL_TEXTURE_2D, texture_id);

			glTexImage2D(GL_TEXTURE_2D, 0, GL_RGBA8, header.width, header.height, 0, GL_RGBA, GL_UNSIGNED_BYTE, image_dest);
			glTexParameteri(GL_TEXTURE_2D, GL_TEXTURE_MIN_FILTER, GL_LINEAR);
			glTexParameteri(GL_TEXTURE_2D, GL_TEXTURE_MAG_FILTER, GL_LINEAR);

			/*glTexParameteri(GL_TEXTURE_2D, GL_TEXTURE_WRAP_S, GL_CLAMP_TO_EDGE);
			glTexParameteri(GL_TEXTURE_2D, GL_TEXTURE_WRAP_T, GL_CLAMP_TO_EDGE);*/

			LUMIX_DELETE_ARRAY(image_dest);
			LUMIX_DELETE_ARRAY(buffer);
	
			setId(texture_id);
			setSize((float)header.width, (float)header.height);
			onLoaded().invoke(*this);
		}
		else
		{
			m_fs->close(file);
		}
	}


	void OpenGLRenderer::setWindowHeight(int height)
	{
		m_impl->m_window_height = height;
	}


	void OpenGLRenderer::beginRender(float w, float h)
	{
		glDisable(GL_DEPTH_TEST);
		glDisable(GL_BLEND);
		m_impl->m_scissors_areas.clear();
		glColor3f(1, 1, 1);
		glDisable(GL_SCISSOR_TEST);
		glMatrixMode(GL_PROJECTION);
		glLoadIdentity();
		glOrtho(0, w, h, 0, -1, 1);
		glMatrixMode(GL_MODELVIEW);
		glLoadIdentity();
	}

	Block::Area OpenGLRenderer::getCharArea(const char* text, int pos, float max_width)
	{
		Block::Area area;
		if(text)
		{
			float width = 0;
			float height = 0;
			float prev_h = 0;
			const char* c = text;
			bool is_multiline = false;
			OpenGLRendererImpl::Character character;
			bool found = false;
			bool is_some_char = false;
			while(*c)
			{
				if(m_impl->m_characters.find(*c, character))
				{
					is_some_char = true;
					if(c - text == pos)
					{
						found = true;
						area.left = width;
						area.top = prev_h + character.y_offset;
						area.right = width + character.x_advance;
						area.bottom = prev_h + character.pixel_h + character.y_offset;
						area.rel_bottom = area.rel_left = area.rel_right = area.rel_top = 0;
						break;
					}
					width += character.x_advance;
					height = Math::max(height, character.pixel_h);
					if(width > max_width || *c == '\n')
					{
						is_multiline = true;
						width = 0;
						prev_h += height;
					}
				}
				else if(*c == '\n')
				{
					is_multiline = true;
					width = 0;
					prev_h += height;
				}
				++c;
			}
			if(!found)
			{
				if(is_some_char)
				{
					area.left = width;
					area.top = prev_h + character.y_offset;
					area.right = width + character.x_advance;
					area.bottom = prev_h + character.pixel_h + character.y_offset;
				}
				else
				{
					area.left = 0;
					area.right = 3;
					area.top = 0;
					area.bottom = 20;
				}
				area.rel_bottom = area.rel_left = area.rel_right = area.rel_top = 0;
			}
		}
		return area;
	}

	void OpenGLRenderer::measureText(const char* text, float* w, float* h, float max_width)
	{
		if(!text)
		{
			*w = 0;
			*h = 0;
			return;
		}
		float width = 0;
		float height = 0;
		float prev_h = 0;
		const char* c = text;
		bool is_multiline = false;
		while(*c)
		{
			OpenGLRendererImpl::Character character;
			if(m_impl->m_characters.find(*c, character))
			{
				width += character.x_advance;
				height = Math::max(height, character.pixel_h);
				if(width > max_width || *c == '\n')
				{
					is_multiline = true;
					width = 0;
					prev_h += height;
				}
			}
			else if(*c == '\n')
			{
				is_multiline = true;
				width = 0;
				prev_h += height;
			}
			++c;
		}
		*w = is_multiline ? max_width : width;
		*h = height + prev_h;
	}

	void OpenGLRenderer::pushScissorArea(float left, float top, float right, float bottom)
	{
		Block::Area r;
		r.left = left;
		r.top = top;
		r.right = right;
		r.bottom = bottom;
		if(m_impl->m_scissors_areas.empty())
		{
			r.rel_left = left;
			r.rel_top = top;
			r.rel_right = right;
			r.rel_bottom = bottom;
			glEnable(GL_SCISSOR_TEST);
		}
		else
		{
			Block::Area& parent_area = m_impl->m_scissors_areas.back();
			r.rel_left = Math::max(left, parent_area.rel_left);
			r.rel_top = Math::max(top, parent_area.rel_top);
			r.rel_right = Math::min(right, parent_area.rel_right);
			r.rel_bottom = Math::min(bottom, parent_area.rel_bottom);
		}
		glScissor((int)r.rel_left, (int)(m_impl->m_window_height - r.rel_bottom), (int)(r.rel_right - r.rel_left), (int)(r.rel_bottom - r.rel_top));
		m_impl->m_scissors_areas.push(r);
	}

	void OpenGLRenderer::popScissorArea()
	{
		m_impl->m_scissors_areas.pop();
		if(m_impl->m_scissors_areas.empty())
		{
			glDisable(GL_SCISSOR_TEST);
		}
		else
		{
			Block::Area& r = m_impl->m_scissors_areas.back();
			glScissor((int)r.rel_left, (int)(m_impl->m_window_height - r.rel_bottom), (int)(r.rel_right - r.rel_left), (int)(r.rel_bottom - r.rel_top));
		}
	}

	void OpenGLRenderer::renderText(const char* text, float x, float y, float z, float max_width)
	{
		if(!text || text[0] == '\0')
		{
			return;
		}
		struct Vec2
		{
			Vec2() {}
			void set(float _x, float _y) { x = _x; y = _y; }
			float x, y;
		};
		static Array<Vec3> verts;
		static Array<Vec2> uvs;
		int len = (int)strlen(text);
		verts.resize(len * 6);
		uvs.resize(len * 6);
		const char* c = text;
		float cur_x = x;
		float line_h = 0;
		float line_base = y;
		int i = 0;
		while(*c)
		{
			OpenGLRendererImpl::Character character;
			if(m_impl->m_characters.find(*c, character))
			{
				float cur_y = line_base + character.y_offset;
				line_h = Math::max(line_h, character.pixel_h);
				verts[i*6].set(cur_x, cur_y, z);
				verts[i*6+1].set(cur_x, cur_y + character.pixel_h, z);
				verts[i*6+2].set(cur_x + character.pixel_w, cur_y + character.pixel_h, z);
			
				verts[i*6+3].set(cur_x, cur_y, z);
				verts[i*6+4].set(cur_x + character.pixel_w, cur_y + character.pixel_h, z);
				verts[i*6+5].set(cur_x + character.pixel_w, cur_y, z);
			
				cur_x += character.x_advance;

				if(cur_x - x > max_width)
				{
					cur_x = x;
					line_base += line_h;
				}

				uvs[i*6].set(character.left, character.top);
				uvs[i*6+1].set(character.left, character.bottom);
				uvs[i*6+2].set(character.right, character.bottom);
			
				uvs[i*6+3].set(character.left, character.top);
				uvs[i*6+4].set(character.right, character.bottom);
				uvs[i*6+5].set(character.right, character.top);
				++i;
			}
			else if(*c == '\n')
			{
				cur_x = x;
				line_base += line_h;
			}
			++c;
		}
		glEnable(GL_BLEND);
		glBlendFunc (GL_SRC_ALPHA, GL_ONE_MINUS_SRC_ALPHA);
		renderImage(m_impl->m_font_image, &verts[0].x, &uvs[0].x, verts.size());
	}

	bool readLine(FS::IFile* file, char buffer[], int max_size)
	{
		int i = 0;
		while(file->read(buffer + i, 1) && buffer[i] != '\n' && buffer[i] != '\0' && i < max_size - 1)
		{
			++i;
		}
		buffer[i+1] = 0;
		return buffer[i] == '\n' || buffer[i] == '\0' || i == max_size - 1;
	}

	const char* getFirstNumberPos(const char* str)
	{
		const char* c = str;
		while(*c != 0 && (*c < '0' || *c > '9'))
		{
			++c;
		}
		return c;
	}

	const char* getNextNumberPos(const char* str)
	{
		const char* c = str;
		while(*c != 0 && *c >= '0' && *c <= '9')
		{
			++c;
		}
		return getFirstNumberPos(c);
	}

	void OpenGLRendererImpl::fontImageLoaded(TextureBase& texture)
	{
		char tmp[255];
		strcpy_s(tmp, texture.getName().c_str());
		int len = (int)strlen(tmp);
		strcpy_s(tmp + len - 4, 255 - len + 4, ".fnt");

		FS::ReadCallback font_loaded_cb;
		font_loaded_cb.bind<OpenGLRendererImpl, &OpenGLRendererImpl::fontLoaded>(this);
		m_file_system->openAsync(m_file_system->getDefaultDevice(), tmp, FS::Mode::OPEN | FS::Mode::READ, font_loaded_cb);
	}

	void OpenGLRendererImpl::fontLoaded(FS::IFile* file, bool success, FS::FileSystem& fs)
	{
		if(success)
		{
			char line[255];
			while(readLine(file, line, 255) && strncmp(line, "chars count", 11) != 0);
			if(strncmp(line, "chars count", 11) == 0)
			{
				int count;
				sscanf_s(getFirstNumberPos(line), "%d", &count);
				for(int i = 0; i < count; ++i)
				{
					readLine(file, line, 255);
					const char* c = getFirstNumberPos(line);
					int id;
					sscanf_s(c, "%d", &id);
					OpenGLRendererImpl::Character character;
					int tmp;
					c = getNextNumberPos(c);
					sscanf_s(c, "%d", &tmp);
					character.left = (float)tmp / m_font_image->getWidth();
					c = getNextNumberPos(c);
					sscanf_s(c, "%d", &tmp);
					character.top = (float)tmp / m_font_image->getHeight();
					c = getNextNumberPos(c);
					sscanf_s(c, "%d", &tmp);
					character.pixel_w = (float)tmp;
					c = getNextNumberPos(c);
					sscanf_s(c, "%d", &tmp);
					character.pixel_h = (float)tmp;
					character.right = character.left + character.pixel_w / m_font_image->getWidth();
					character.bottom = character.top + character.pixel_h / m_font_image->getHeight();
					c = getNextNumberPos(c);
					sscanf_s(c, "%d", &tmp);
					character.x_offset = (float)tmp;
					c = getNextNumberPos(c);
					sscanf_s(c, "%d", &tmp);
					character.y_offset = (float)tmp;
					c = getNextNumberPos(c);
					sscanf_s(c, "%d", &tmp);
					character.x_advance = (float)tmp;
					m_characters.insert((char)id, character);
				}
			}
		}

		fs.close(file);
	}


	void OpenGLRenderer::loadFont(const char* path, FS::FileSystem& file_system)
	{
		m_impl->m_file_system = &file_system;
		m_impl->m_font_image = static_cast<OpenGLTexture*>(loadImage(path, file_system));
		m_impl->m_font_image->onLoaded().bind<OpenGLRendererImpl, &OpenGLRendererImpl::fontImageLoaded>(m_impl);
	}


	void OpenGLRenderer::renderImage(TextureBase* image, float* vertices, float* tex_coords, int vertex_count)
	{
		glDisableClientState(GL_COLOR_ARRAY);
		glDisableClientState(GL_NORMAL_ARRAY);

		glEnableClientState(GL_VERTEX_ARRAY);
		glVertexPointer(3, GL_FLOAT, 0, vertices);
		
		glEnable(GL_TEXTURE_2D);
		glBindTexture(GL_TEXTURE_2D, static_cast<OpenGLTexture*>(image)->getId());
		glEnableClientState(GL_TEXTURE_COORD_ARRAY);
		glTexCoordPointer(2, GL_FLOAT, 0, tex_coords);

		glDrawArrays(GL_TRIANGLES, 0, vertex_count);

		glDisable(GL_TEXTURE_2D);
		glDisableClientState(GL_VERTEX_ARRAY);
		glDisableClientState(GL_TEXTURE_COORD_ARRAY);
	}


} // ~namespace UI
} // ~namespace Lumix
>>>>>>> 6a2d257b
<|MERGE_RESOLUTION|>--- conflicted
+++ resolved
@@ -1,4 +1,3 @@
-<<<<<<< HEAD
 #include <cstdio>
 #include <Windows.h>
 #include <gl/glew.h>
@@ -18,7 +17,7 @@
 #include "gui/texture_base.h"
 
 
-namespace Lux
+namespace Lumix
 {
 namespace UI
 {
@@ -62,7 +61,7 @@
 		void fontLoaded(FS::IFile* file, bool success, FS::FileSystem& fs);
 		void fontImageLoaded(TextureBase& img);
 
-		map<char, Character> m_characters;
+		Map<char, Character> m_characters;
 		Array<TextureBase*> m_images;
 		OpenGLTexture* m_font_image;
 		int m_window_height;
@@ -91,14 +90,14 @@
 
 	bool OpenGLRenderer::create()
 	{
-		m_impl = LUX_NEW(OpenGLRendererImpl)();
+		m_impl = LUMIX_NEW(OpenGLRendererImpl)();
 		return true;
 	}
 
 
 	void OpenGLRenderer::destroy()
 	{
-		LUX_DELETE(m_impl);
+		LUMIX_DELETE(m_impl);
 		m_impl = NULL;
 	}
 
@@ -122,7 +121,7 @@
 		{
 			return img;
 		}
-		img = LUX_NEW(OpenGLTexture)(name, (float)0, (float)0);
+		img = LUMIX_NEW(OpenGLTexture)(name, (float)0, (float)0);
 		static_cast<OpenGLTexture*>(img)->setId(0);
 		static_cast<OpenGLTexture*>(img)->setFileSystem(file_system);
 
@@ -137,7 +136,7 @@
 		if(success)
 		{
 			size_t buffer_size = file->size();
-			char* buffer = LUX_NEW_ARRAY(char, buffer_size);
+			char* buffer = LUMIX_NEW_ARRAY(char, buffer_size);
 			file->read(buffer, buffer_size);			
 			m_fs->close(file);
 
@@ -149,18 +148,18 @@
 	
 			if (header.dataType != 2)
 			{
-				LUX_DELETE_ARRAY(buffer);
+				LUMIX_DELETE_ARRAY(buffer);
 				return;
 			}
 	
 			if (color_mode < 3)
 			{
-				LUX_DELETE_ARRAY(buffer);
+				LUMIX_DELETE_ARRAY(buffer);
 				return;
 			}
 	
 			const char* image_src = buffer + sizeof(TGAHeader);
-			unsigned char* image_dest = LUX_NEW_ARRAY(unsigned char, image_size);
+			unsigned char* image_dest = LUMIX_NEW_ARRAY(unsigned char, image_size);
 	
 
 			// Targa is BGR, swap to RGB and flip Y axis
@@ -187,7 +186,7 @@
 			glGenTextures(1, &texture_id);
 			if (texture_id == 0)
 			{
-				LUX_DELETE_ARRAY(buffer);
+				LUMIX_DELETE_ARRAY(buffer);
 				return;
 			}
 
@@ -200,8 +199,8 @@
 			/*glTexParameteri(GL_TEXTURE_2D, GL_TEXTURE_WRAP_S, GL_CLAMP_TO_EDGE);
 			glTexParameteri(GL_TEXTURE_2D, GL_TEXTURE_WRAP_T, GL_CLAMP_TO_EDGE);*/
 
-			LUX_DELETE_ARRAY(image_dest);
-			LUX_DELETE_ARRAY(buffer);
+			LUMIX_DELETE_ARRAY(image_dest);
+			LUMIX_DELETE_ARRAY(buffer);
 	
 			setId(texture_id);
 			setSize((float)header.width, (float)header.height);
@@ -570,577 +569,4 @@
 
 
 } // ~namespace UI
-} // ~namespace Lux
-=======
-#include <cstdio>
-#include <Windows.h>
-#include <gl/GL.h>
-#include "gui/opengl_renderer.h"
-#include "core/array.h"
-#include "core/delegate_list.h"
-#include "core/fs/file_system.h"
-#include "core/fs/ifile.h"
-#include "core/map.h"
-#include "core/math_utils.h"
-#include "core/array.h"
-#include "core/string.h"
-#include "core/vec3.h"
-#include "graphics/shader.h"
-#include "gui/block.h"
-#include "gui/texture_base.h"
-
-
-namespace Lumix
-{
-namespace UI
-{
-
-	class OpenGLTexture : public TextureBase
-	{
-		public:
-			OpenGLTexture(const char* name, float width, float height)
-				: TextureBase(name, width, height)
-			{
-			}
-
-			GLuint getId() const { return m_gl_id; }
-			void setId(GLuint id) { m_gl_id = id; }
-			void setFileSystem(FS::FileSystem& fs) { m_fs = &fs; }
-
-			void imageLoaded(FS::IFile* file, bool success, FS::FileSystem& fs);
-
-		private:
-			GLuint m_gl_id;
-			FS::FileSystem* m_fs;
-
-	};
-
-	struct OpenGLRendererImpl
-	{
-		struct Character
-		{
-			float left;
-			float top;
-			float right;
-			float bottom;
-			float pixel_w;
-			float pixel_h;
-			float x_offset;
-			float y_offset;
-			float x_advance;
-		};
-
-		TextureBase* getImage(const char* name);
-		void fontLoaded(FS::IFile* file, bool success, FS::FileSystem& fs);
-		void fontImageLoaded(TextureBase& img);
-
-		Map<char, Character> m_characters;
-		Array<TextureBase*> m_images;
-		OpenGLTexture* m_font_image;
-		int m_window_height;
-		Array<Block::Area> m_scissors_areas;
-		FS::FileSystem* m_file_system;
-	};
-
-	#pragma pack(1) 
-	struct TGAHeader 
-	{
-		char  idLength;
-		char  colourMapType;
-		char  dataType;
-		short int colourMapOrigin;
-		short int colourMapLength;
-		char  colourMapDepth;
-		short int xOrigin;
-		short int yOrigin;
-		short int width;
-		short int height;
-		char  bitsPerPixel;
-		char  imageDescriptor;
-	};
-	#pragma pack()
-
-
-	bool OpenGLRenderer::create()
-	{
-		m_impl = LUMIX_NEW(OpenGLRendererImpl)();
-		return true;
-	}
-
-
-	void OpenGLRenderer::destroy()
-	{
-		LUMIX_DELETE(m_impl);
-		m_impl = NULL;
-	}
-
-	TextureBase* OpenGLRendererImpl::getImage(const char* name)
-	{
-		for(int i = 0; i < m_images.size(); ++i)
-		{
-			if(m_images[i]->getName() == name)
-			{
-				return m_images[i];
-			}
-		}
-		return NULL;
-	}
-
-
-	TextureBase* OpenGLRenderer::loadImage(const char* name, FS::FileSystem& file_system)
-	{
-		TextureBase* img = m_impl->getImage(name);
-		if(img)
-		{
-			return img;
-		}
-		img = LUMIX_NEW(OpenGLTexture)(name, (float)0, (float)0);
-		static_cast<OpenGLTexture*>(img)->setId(0);
-		static_cast<OpenGLTexture*>(img)->setFileSystem(file_system);
-
-		FS::ReadCallback image_loaded_cb;
-		image_loaded_cb.bind<OpenGLTexture, &OpenGLTexture::imageLoaded>(static_cast<OpenGLTexture*>(img));
-		file_system.openAsync(file_system.getDefaultDevice(), name, FS::Mode::OPEN | FS::Mode::READ, image_loaded_cb);
-		return img;
-	}
-
-	void OpenGLTexture::imageLoaded(FS::IFile* file, bool success, FS::FileSystem& fs)
-	{
-		if(success)
-		{
-			size_t buffer_size = file->size();
-			char* buffer = LUMIX_NEW_ARRAY(char, buffer_size);
-			file->read(buffer, buffer_size);			
-			m_fs->close(file);
-
-			TGAHeader header;
-			memcpy(&header, buffer, sizeof(TGAHeader));
-	
-			int color_mode = header.bitsPerPixel / 8;
-			int image_size = header.width * header.height * 4; 
-	
-			if (header.dataType != 2)
-			{
-				LUMIX_DELETE_ARRAY(buffer);
-				return;
-			}
-	
-			if (color_mode < 3)
-			{
-				LUMIX_DELETE_ARRAY(buffer);
-				return;
-			}
-	
-			const char* image_src = buffer + sizeof(TGAHeader);
-			unsigned char* image_dest = LUMIX_NEW_ARRAY(unsigned char, image_size);
-	
-
-			// Targa is BGR, swap to RGB and flip Y axis
-			for (long y = 0; y < header.height; y++)
-			{
-				long read_index = y * header.width * color_mode;
-				long write_index = ((header.imageDescriptor & 32) != 0) ? read_index : (header.height - y - 1) * header.width * color_mode;
-				for (long x = 0; x < header.width; x++)
-				{
-					image_dest[write_index] = image_src[read_index+2];
-					image_dest[write_index+1] = image_src[read_index+1];
-					image_dest[write_index+2] = image_src[read_index];
-					if (color_mode == 4)
-						image_dest[write_index+3] = image_src[read_index+3];
-					else
-						image_dest[write_index+3] = 255;
-			
-					write_index += 4;
-					read_index += color_mode;
-				}
-			}
-
-			GLuint texture_id = 0;
-			glGenTextures(1, &texture_id);
-			if (texture_id == 0)
-			{
-				LUMIX_DELETE_ARRAY(buffer);
-				return;
-			}
-
-			glBindTexture(GL_TEXTURE_2D, texture_id);
-
-			glTexImage2D(GL_TEXTURE_2D, 0, GL_RGBA8, header.width, header.height, 0, GL_RGBA, GL_UNSIGNED_BYTE, image_dest);
-			glTexParameteri(GL_TEXTURE_2D, GL_TEXTURE_MIN_FILTER, GL_LINEAR);
-			glTexParameteri(GL_TEXTURE_2D, GL_TEXTURE_MAG_FILTER, GL_LINEAR);
-
-			/*glTexParameteri(GL_TEXTURE_2D, GL_TEXTURE_WRAP_S, GL_CLAMP_TO_EDGE);
-			glTexParameteri(GL_TEXTURE_2D, GL_TEXTURE_WRAP_T, GL_CLAMP_TO_EDGE);*/
-
-			LUMIX_DELETE_ARRAY(image_dest);
-			LUMIX_DELETE_ARRAY(buffer);
-	
-			setId(texture_id);
-			setSize((float)header.width, (float)header.height);
-			onLoaded().invoke(*this);
-		}
-		else
-		{
-			m_fs->close(file);
-		}
-	}
-
-
-	void OpenGLRenderer::setWindowHeight(int height)
-	{
-		m_impl->m_window_height = height;
-	}
-
-
-	void OpenGLRenderer::beginRender(float w, float h)
-	{
-		glDisable(GL_DEPTH_TEST);
-		glDisable(GL_BLEND);
-		m_impl->m_scissors_areas.clear();
-		glColor3f(1, 1, 1);
-		glDisable(GL_SCISSOR_TEST);
-		glMatrixMode(GL_PROJECTION);
-		glLoadIdentity();
-		glOrtho(0, w, h, 0, -1, 1);
-		glMatrixMode(GL_MODELVIEW);
-		glLoadIdentity();
-	}
-
-	Block::Area OpenGLRenderer::getCharArea(const char* text, int pos, float max_width)
-	{
-		Block::Area area;
-		if(text)
-		{
-			float width = 0;
-			float height = 0;
-			float prev_h = 0;
-			const char* c = text;
-			bool is_multiline = false;
-			OpenGLRendererImpl::Character character;
-			bool found = false;
-			bool is_some_char = false;
-			while(*c)
-			{
-				if(m_impl->m_characters.find(*c, character))
-				{
-					is_some_char = true;
-					if(c - text == pos)
-					{
-						found = true;
-						area.left = width;
-						area.top = prev_h + character.y_offset;
-						area.right = width + character.x_advance;
-						area.bottom = prev_h + character.pixel_h + character.y_offset;
-						area.rel_bottom = area.rel_left = area.rel_right = area.rel_top = 0;
-						break;
-					}
-					width += character.x_advance;
-					height = Math::max(height, character.pixel_h);
-					if(width > max_width || *c == '\n')
-					{
-						is_multiline = true;
-						width = 0;
-						prev_h += height;
-					}
-				}
-				else if(*c == '\n')
-				{
-					is_multiline = true;
-					width = 0;
-					prev_h += height;
-				}
-				++c;
-			}
-			if(!found)
-			{
-				if(is_some_char)
-				{
-					area.left = width;
-					area.top = prev_h + character.y_offset;
-					area.right = width + character.x_advance;
-					area.bottom = prev_h + character.pixel_h + character.y_offset;
-				}
-				else
-				{
-					area.left = 0;
-					area.right = 3;
-					area.top = 0;
-					area.bottom = 20;
-				}
-				area.rel_bottom = area.rel_left = area.rel_right = area.rel_top = 0;
-			}
-		}
-		return area;
-	}
-
-	void OpenGLRenderer::measureText(const char* text, float* w, float* h, float max_width)
-	{
-		if(!text)
-		{
-			*w = 0;
-			*h = 0;
-			return;
-		}
-		float width = 0;
-		float height = 0;
-		float prev_h = 0;
-		const char* c = text;
-		bool is_multiline = false;
-		while(*c)
-		{
-			OpenGLRendererImpl::Character character;
-			if(m_impl->m_characters.find(*c, character))
-			{
-				width += character.x_advance;
-				height = Math::max(height, character.pixel_h);
-				if(width > max_width || *c == '\n')
-				{
-					is_multiline = true;
-					width = 0;
-					prev_h += height;
-				}
-			}
-			else if(*c == '\n')
-			{
-				is_multiline = true;
-				width = 0;
-				prev_h += height;
-			}
-			++c;
-		}
-		*w = is_multiline ? max_width : width;
-		*h = height + prev_h;
-	}
-
-	void OpenGLRenderer::pushScissorArea(float left, float top, float right, float bottom)
-	{
-		Block::Area r;
-		r.left = left;
-		r.top = top;
-		r.right = right;
-		r.bottom = bottom;
-		if(m_impl->m_scissors_areas.empty())
-		{
-			r.rel_left = left;
-			r.rel_top = top;
-			r.rel_right = right;
-			r.rel_bottom = bottom;
-			glEnable(GL_SCISSOR_TEST);
-		}
-		else
-		{
-			Block::Area& parent_area = m_impl->m_scissors_areas.back();
-			r.rel_left = Math::max(left, parent_area.rel_left);
-			r.rel_top = Math::max(top, parent_area.rel_top);
-			r.rel_right = Math::min(right, parent_area.rel_right);
-			r.rel_bottom = Math::min(bottom, parent_area.rel_bottom);
-		}
-		glScissor((int)r.rel_left, (int)(m_impl->m_window_height - r.rel_bottom), (int)(r.rel_right - r.rel_left), (int)(r.rel_bottom - r.rel_top));
-		m_impl->m_scissors_areas.push(r);
-	}
-
-	void OpenGLRenderer::popScissorArea()
-	{
-		m_impl->m_scissors_areas.pop();
-		if(m_impl->m_scissors_areas.empty())
-		{
-			glDisable(GL_SCISSOR_TEST);
-		}
-		else
-		{
-			Block::Area& r = m_impl->m_scissors_areas.back();
-			glScissor((int)r.rel_left, (int)(m_impl->m_window_height - r.rel_bottom), (int)(r.rel_right - r.rel_left), (int)(r.rel_bottom - r.rel_top));
-		}
-	}
-
-	void OpenGLRenderer::renderText(const char* text, float x, float y, float z, float max_width)
-	{
-		if(!text || text[0] == '\0')
-		{
-			return;
-		}
-		struct Vec2
-		{
-			Vec2() {}
-			void set(float _x, float _y) { x = _x; y = _y; }
-			float x, y;
-		};
-		static Array<Vec3> verts;
-		static Array<Vec2> uvs;
-		int len = (int)strlen(text);
-		verts.resize(len * 6);
-		uvs.resize(len * 6);
-		const char* c = text;
-		float cur_x = x;
-		float line_h = 0;
-		float line_base = y;
-		int i = 0;
-		while(*c)
-		{
-			OpenGLRendererImpl::Character character;
-			if(m_impl->m_characters.find(*c, character))
-			{
-				float cur_y = line_base + character.y_offset;
-				line_h = Math::max(line_h, character.pixel_h);
-				verts[i*6].set(cur_x, cur_y, z);
-				verts[i*6+1].set(cur_x, cur_y + character.pixel_h, z);
-				verts[i*6+2].set(cur_x + character.pixel_w, cur_y + character.pixel_h, z);
-			
-				verts[i*6+3].set(cur_x, cur_y, z);
-				verts[i*6+4].set(cur_x + character.pixel_w, cur_y + character.pixel_h, z);
-				verts[i*6+5].set(cur_x + character.pixel_w, cur_y, z);
-			
-				cur_x += character.x_advance;
-
-				if(cur_x - x > max_width)
-				{
-					cur_x = x;
-					line_base += line_h;
-				}
-
-				uvs[i*6].set(character.left, character.top);
-				uvs[i*6+1].set(character.left, character.bottom);
-				uvs[i*6+2].set(character.right, character.bottom);
-			
-				uvs[i*6+3].set(character.left, character.top);
-				uvs[i*6+4].set(character.right, character.bottom);
-				uvs[i*6+5].set(character.right, character.top);
-				++i;
-			}
-			else if(*c == '\n')
-			{
-				cur_x = x;
-				line_base += line_h;
-			}
-			++c;
-		}
-		glEnable(GL_BLEND);
-		glBlendFunc (GL_SRC_ALPHA, GL_ONE_MINUS_SRC_ALPHA);
-		renderImage(m_impl->m_font_image, &verts[0].x, &uvs[0].x, verts.size());
-	}
-
-	bool readLine(FS::IFile* file, char buffer[], int max_size)
-	{
-		int i = 0;
-		while(file->read(buffer + i, 1) && buffer[i] != '\n' && buffer[i] != '\0' && i < max_size - 1)
-		{
-			++i;
-		}
-		buffer[i+1] = 0;
-		return buffer[i] == '\n' || buffer[i] == '\0' || i == max_size - 1;
-	}
-
-	const char* getFirstNumberPos(const char* str)
-	{
-		const char* c = str;
-		while(*c != 0 && (*c < '0' || *c > '9'))
-		{
-			++c;
-		}
-		return c;
-	}
-
-	const char* getNextNumberPos(const char* str)
-	{
-		const char* c = str;
-		while(*c != 0 && *c >= '0' && *c <= '9')
-		{
-			++c;
-		}
-		return getFirstNumberPos(c);
-	}
-
-	void OpenGLRendererImpl::fontImageLoaded(TextureBase& texture)
-	{
-		char tmp[255];
-		strcpy_s(tmp, texture.getName().c_str());
-		int len = (int)strlen(tmp);
-		strcpy_s(tmp + len - 4, 255 - len + 4, ".fnt");
-
-		FS::ReadCallback font_loaded_cb;
-		font_loaded_cb.bind<OpenGLRendererImpl, &OpenGLRendererImpl::fontLoaded>(this);
-		m_file_system->openAsync(m_file_system->getDefaultDevice(), tmp, FS::Mode::OPEN | FS::Mode::READ, font_loaded_cb);
-	}
-
-	void OpenGLRendererImpl::fontLoaded(FS::IFile* file, bool success, FS::FileSystem& fs)
-	{
-		if(success)
-		{
-			char line[255];
-			while(readLine(file, line, 255) && strncmp(line, "chars count", 11) != 0);
-			if(strncmp(line, "chars count", 11) == 0)
-			{
-				int count;
-				sscanf_s(getFirstNumberPos(line), "%d", &count);
-				for(int i = 0; i < count; ++i)
-				{
-					readLine(file, line, 255);
-					const char* c = getFirstNumberPos(line);
-					int id;
-					sscanf_s(c, "%d", &id);
-					OpenGLRendererImpl::Character character;
-					int tmp;
-					c = getNextNumberPos(c);
-					sscanf_s(c, "%d", &tmp);
-					character.left = (float)tmp / m_font_image->getWidth();
-					c = getNextNumberPos(c);
-					sscanf_s(c, "%d", &tmp);
-					character.top = (float)tmp / m_font_image->getHeight();
-					c = getNextNumberPos(c);
-					sscanf_s(c, "%d", &tmp);
-					character.pixel_w = (float)tmp;
-					c = getNextNumberPos(c);
-					sscanf_s(c, "%d", &tmp);
-					character.pixel_h = (float)tmp;
-					character.right = character.left + character.pixel_w / m_font_image->getWidth();
-					character.bottom = character.top + character.pixel_h / m_font_image->getHeight();
-					c = getNextNumberPos(c);
-					sscanf_s(c, "%d", &tmp);
-					character.x_offset = (float)tmp;
-					c = getNextNumberPos(c);
-					sscanf_s(c, "%d", &tmp);
-					character.y_offset = (float)tmp;
-					c = getNextNumberPos(c);
-					sscanf_s(c, "%d", &tmp);
-					character.x_advance = (float)tmp;
-					m_characters.insert((char)id, character);
-				}
-			}
-		}
-
-		fs.close(file);
-	}
-
-
-	void OpenGLRenderer::loadFont(const char* path, FS::FileSystem& file_system)
-	{
-		m_impl->m_file_system = &file_system;
-		m_impl->m_font_image = static_cast<OpenGLTexture*>(loadImage(path, file_system));
-		m_impl->m_font_image->onLoaded().bind<OpenGLRendererImpl, &OpenGLRendererImpl::fontImageLoaded>(m_impl);
-	}
-
-
-	void OpenGLRenderer::renderImage(TextureBase* image, float* vertices, float* tex_coords, int vertex_count)
-	{
-		glDisableClientState(GL_COLOR_ARRAY);
-		glDisableClientState(GL_NORMAL_ARRAY);
-
-		glEnableClientState(GL_VERTEX_ARRAY);
-		glVertexPointer(3, GL_FLOAT, 0, vertices);
-		
-		glEnable(GL_TEXTURE_2D);
-		glBindTexture(GL_TEXTURE_2D, static_cast<OpenGLTexture*>(image)->getId());
-		glEnableClientState(GL_TEXTURE_COORD_ARRAY);
-		glTexCoordPointer(2, GL_FLOAT, 0, tex_coords);
-
-		glDrawArrays(GL_TRIANGLES, 0, vertex_count);
-
-		glDisable(GL_TEXTURE_2D);
-		glDisableClientState(GL_VERTEX_ARRAY);
-		glDisableClientState(GL_TEXTURE_COORD_ARRAY);
-	}
-
-
-} // ~namespace UI
-} // ~namespace Lumix
->>>>>>> 6a2d257b
+} // ~namespace Lumix