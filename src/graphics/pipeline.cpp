--- conflicted
+++ resolved
@@ -1,4 +1,3 @@
-<<<<<<< HEAD
 #include "graphics/pipeline.h"
 #include "graphics/gl_ext.h"
 #include "core/array.h"
@@ -81,6 +80,13 @@
 };
 
 
+struct RenderDebugLinesCommand : public Command
+{
+	virtual void deserialize(PipelineImpl& pipeline, ISerializer& serializer) override;
+	virtual void execute(PipelineInstanceImpl& pipeline) override;
+};
+
+
 struct BindFramebufferTextureCommand : public Command
 {
 	virtual void deserialize(PipelineImpl& pipeline, ISerializer& serializer) override;
@@ -145,10 +151,11 @@
 		addCommandCreator("bind_framebuffer_texture").bind<&CreateCommand<BindFramebufferTextureCommand> >();
 		addCommandCreator("render_shadowmap").bind<&CreateCommand<RenderShadowmapCommand> >();
 		addCommandCreator("bind_shadowmap").bind<&CreateCommand<BindShadowmapCommand> >();
-	}
-
-
-	~PipelineImpl()
+		addCommandCreator("render_debug_lines").bind<&CreateCommand<RenderDebugLinesCommand> >();
+	}
+
+
+	virtual ~PipelineImpl() override
 	{
 		for (int i = 0; i < m_commands.size(); ++i)
 		{
@@ -297,6 +304,8 @@
 
 	~PipelineInstanceImpl()
 	{
+		m_source.getObserverCb().unbind<PipelineInstanceImpl, &PipelineInstanceImpl::sourceLoaded>(this);
+		m_source.getResourceManager().get(ResourceManager::PIPELINE)->unload(m_source);
 		for (int i = 0; i < m_framebuffers.size(); ++i)
 		{
 			LUX_DELETE(m_framebuffers[i]);
@@ -388,36 +397,42 @@
 		}
 		glEnable(GL_CULL_FACE);
 		glCullFace(GL_FRONT);
-		glViewport(0, 0, m_shadowmap_framebuffer->getWidth(), m_shadowmap_framebuffer->getHeight());
 		m_shadowmap_framebuffer->bind();
 		glClear(GL_DEPTH_BUFFER_BIT);
 		glMatrixMode(GL_PROJECTION);
 		glPushMatrix();
-		glLoadIdentity();
-		Matrix projection_matrix;
-		getOrthoMatrix(-10, 10, -10, 10, 0, 100, &projection_matrix);
-		glMultMatrixf(&projection_matrix.m11);
-
-		Matrix mtx = light_cmp.entity.getMatrix();
-		m_light_dir = mtx.getZVector();
-		glMatrixMode(GL_MODELVIEW);
-		glLoadIdentity();
-		Matrix modelview_matrix;
-		Vec3 pos = camera.entity.getPosition();
-		Vec3 cam_forward = camera.entity.getRotation() * Vec3(0, 0, 1);
-		pos -= mtx.getZVector() * 10 + cam_forward * 10 * -dotProduct(mtx.getZVector(), cam_forward);
-		getLookAtMatrix(pos, pos + mtx.getZVector(), mtx.getYVector(), &modelview_matrix);
-		glMultMatrixf(&modelview_matrix.m11);
-		static const Matrix biasMatrix(
-			0.5, 0.0, 0.0, 0.0,
-			0.0, 0.5, 0.0, 0.0,
-			0.0, 0.0, 0.5, 0.0,
-			0.5, 0.5, 0.5, 1.0
-			);
-		m_shadow_modelviewprojection = biasMatrix * (projection_matrix * modelview_matrix);
-
-		renderModels(layer_mask);
-
+		
+		for(int split_index = 0; split_index < 4; ++split_index)
+		{
+			glViewport(1, split_index * m_shadowmap_framebuffer->getHeight() * 0.25f, m_shadowmap_framebuffer->getWidth() - 2, m_shadowmap_framebuffer->getHeight() * 0.25f);
+			glMatrixMode(GL_PROJECTION);
+			glLoadIdentity();
+			Matrix projection_matrix;
+			float bb_size = 2 * ((split_index + 1) * (split_index + 1) * (split_index + 1));
+			getOrthoMatrix(-bb_size, bb_size, -bb_size, bb_size, 0, 100, &projection_matrix);
+			glMultMatrixf(&projection_matrix.m11);
+
+			Matrix light_mtx = light_cmp.entity.getMatrix();
+			m_light_dir = light_mtx.getZVector();
+			glMatrixMode(GL_MODELVIEW);
+			glLoadIdentity();
+			Matrix modelview_matrix;
+			Vec3 pos = camera.entity.getPosition();
+			Vec3 cam_forward = camera.entity.getRotation() * Vec3(0, 0, 1);
+			pos -= light_mtx.getZVector() * 10;
+			Vec3 up = camera.entity.getMatrix().getXVector();
+			getLookAtMatrix(pos, pos + light_mtx.getZVector(), light_mtx.getYVector(), &modelview_matrix);
+			glMultMatrixf(&modelview_matrix.m11);
+			static const Matrix biasMatrix(
+				0.5, 0.0, 0.0, 0.0,
+				0.0, 0.5, 0.0, 0.0,
+				0.0, 0.0, 0.5, 0.0,
+				0.5, 0.5, 0.5, 1.0
+				);
+			m_shadow_modelviewprojection[split_index] = biasMatrix * (projection_matrix * modelview_matrix);
+
+			renderModels(layer_mask);
+		}
 		glMatrixMode(GL_PROJECTION);
 		glPopMatrix();
 		glMatrixMode(GL_MODELVIEW);
@@ -458,757 +473,6 @@
 	}
 
 
-	void renderModels(int64_t layer_mask)
-	{
-		ASSERT(m_renderer != NULL);
-		static Array<RenderableInfo> infos;
-		infos.clear();
-		m_scene->getRenderableInfos(infos, layer_mask);
-		int count = infos.size();
-		for (int i = 0; i < count; ++i)
-		{
-			glPushMatrix();
-			Model& model = infos[i].m_model_instance->getModel();
-			Matrix mtx = infos[i].m_model_instance->getMatrix();
-			mtx.multiply3x3(infos[i].m_scale);
-			glMultMatrixf(&mtx.m11);
-			
-			Geometry* geom = model.getGeometry();
-			for (int j = 0; j < model.getMeshCount(); ++j)
-			{
-				Mesh& mesh = model.getMesh(j);
-				if (mesh.getMaterial()->isReady())
-				{
-					mesh.getMaterial()->apply(*m_renderer, *this);
-					mesh.getMaterial()->getShader()->setUniform("light_dir", m_light_dir);
-					mesh.getMaterial()->getShader()->setUniform("shadowmap_matrix", m_shadow_modelviewprojection);
-					mesh.getMaterial()->getShader()->setUniform("world_matrix", infos[i].m_model_instance->getMatrix());
-
-					static Matrix bone_mtx[64];
-					Pose& pose = infos[i].m_model_instance->getPose();
-					if (pose.getCount() > 0)
-					{
-						Vec3* poss = pose.getPositions();
-						Quat* rots = pose.getRotations();
-						for (int bone_index = 0, bone_count = pose.getCount(); bone_index < bone_count; ++bone_index)
-						{
-							rots[bone_index].toMatrix(bone_mtx[bone_index]);
-							bone_mtx[bone_index].translate(poss[bone_index]);
-							bone_mtx[bone_index] = bone_mtx[bone_index] * model.getBone(bone_index).inv_bind_matrix;
-						}
-						mesh.getMaterial()->getShader()->setUniform("bone_matrices", bone_mtx, pose.getCount());
-					}
-
-					geom->draw(mesh.getStart(), mesh.getCount(), *mesh.getMaterial()->getShader());
-				}
-			}
-			glPopMatrix();
-		}
-	}
-
-	virtual void resize(int w, int h) override
-	{
-		m_width = w;
-		m_height = h;
-	}
-
-	virtual void render() override
-	{
-		if (m_scene)
-		{
-			for (int i = 0; i < m_source.m_commands.size(); ++i)
-			{
-				m_source.m_commands[i]->execute(*this);
-			}
-		}
-	}
-
-	virtual FrameBuffer* getShadowmapFramebuffer() override
-	{
-		return m_shadowmap_framebuffer;
-	}
-
-	virtual void setScene(RenderScene* scene) override
-	{
-		m_scene = scene;
-	}
-
-	virtual RenderScene* getScene() override
-	{
-		return m_scene;
-	}
-
-	PipelineImpl& m_source;
-	RenderScene* m_scene;
-	Array<FrameBuffer*> m_framebuffers;
-	FrameBuffer* m_shadowmap_framebuffer;
-	Matrix m_shadow_modelviewprojection;
-	Renderer* m_renderer;
-	Vec3 m_light_dir;
-	int m_width;
-	int m_height;
-
-	private:
-		void operator=(const PipelineInstanceImpl&);
-};
-
-
-Pipeline::Pipeline(const Path& path, ResourceManager& resource_manager)
-	: Resource(path, resource_manager)
-{
-}
-
-
-PipelineInstance* PipelineInstance::create(Pipeline& pipeline)
-{
-	return LUX_NEW(PipelineInstanceImpl)(pipeline);
-}
-
-
-void PipelineInstance::destroy(PipelineInstance* pipeline)
-{
-	LUX_DELETE(pipeline);
-}
-
-
-void ClearCommand::deserialize(PipelineImpl&, ISerializer& serializer)
-{
-	char tmp[256];
-	serializer.deserializeArrayItem(tmp, 255);
-	if (strcmp(tmp, "all") == 0)
-	{
-		m_buffers = GL_COLOR_BUFFER_BIT | GL_DEPTH_BUFFER_BIT;
-	}
-	else if (strcmp(tmp, "depth") == 0)
-	{
-		m_buffers = GL_DEPTH_BUFFER_BIT;
-	}
-}
-
-
-void ClearCommand::execute(PipelineInstanceImpl&)
-{
-	glClear(m_buffers);
-}
-
-
-void RenderModelsCommand::deserialize(PipelineImpl&, ISerializer& serializer) 
-{
-	serializer.deserializeArrayItem(m_layer_mask);
-}
-
-
-void RenderModelsCommand::execute(PipelineInstanceImpl& pipeline)
-{
-	pipeline.renderModels(m_layer_mask);
-}
-
-
-void ApplyCameraCommand::deserialize(PipelineImpl&, ISerializer& serializer)
-{
-	serializer.deserializeArrayItem(m_camera_slot);
-}
-
-
-void ApplyCameraCommand::execute(PipelineInstanceImpl& pipeline)
-{
-	ASSERT(pipeline.m_renderer != NULL);
-	Component cmp = pipeline.m_scene->getCameraInSlot(m_camera_slot.c_str()); 
-	if (cmp.isValid())
-	{
-		pipeline.m_scene->setCameraSize(cmp, pipeline.m_width, pipeline.m_height);
-		pipeline.m_scene->applyCamera(cmp);
-	}
-}
-
-
-void BindFramebufferCommand::deserialize(PipelineImpl&, ISerializer& serializer)
-{
-	serializer.deserializeArrayItem(m_buffer_name);
-}
-
-
-void BindFramebufferCommand::execute(PipelineInstanceImpl& pipeline)
-{
-	FrameBuffer* fb = pipeline.getFrameBuffer(m_buffer_name.c_str());
-	if (fb)
-	{
-		fb->bind();
-	}
-}
-
-	
-void UnbindFramebufferCommand::execute(PipelineInstanceImpl&)
-{
-	FrameBuffer::unbind();
-}
-
-
-void DrawFullscreenQuadCommand::deserialize(PipelineImpl& pipeline, ISerializer& serializer)
-{
-	const int MATERIAL_NAME_MAX_LENGTH = 100;
-	char material[MATERIAL_NAME_MAX_LENGTH];
-	serializer.deserializeArrayItem(material, MATERIAL_NAME_MAX_LENGTH);
-	char material_path[MAX_PATH];
-	strcpy(material_path, "materials/");
-	strcat(material_path, material);
-	strcat(material_path, ".mat");
-	m_material = static_cast<Material*>(pipeline.getResourceManager().get(ResourceManager::MATERIAL)->load(material_path));
-}
-
-
-void DrawFullscreenQuadCommand::execute(PipelineInstanceImpl& pipeline)
-{
-	pipeline.drawFullscreenQuad(m_material);
-}
-
-
-void BindFramebufferTextureCommand::deserialize(PipelineImpl&, ISerializer& serializer)
-{
-	serializer.deserializeArrayItem(m_framebuffer_name);
-	char rb_name[31];
-	serializer.deserializeArrayItem(rb_name, 30);
-	if (stricmp(rb_name, "position") == 0)
-	{
-		m_renderbuffer_index = FrameBuffer::POSITION;
-	}
-	else if (stricmp(rb_name, "diffuse") == 0)
-	{
-		m_renderbuffer_index = FrameBuffer::DIFFUSE;
-	}
-	else if (stricmp(rb_name, "normal") == 0)
-	{
-		m_renderbuffer_index = FrameBuffer::NORMAL;
-	}
-	else if (stricmp(rb_name, "depth") == 0)
-	{
-		m_renderbuffer_index = FrameBuffer::DEPTH;
-	}
-	serializer.deserializeArrayItem(m_texture_uint);
-}
-
-
-void BindFramebufferTextureCommand::execute(PipelineInstanceImpl& pipeline)
-{
-	FrameBuffer* fb = pipeline.getFrameBuffer(m_framebuffer_name.c_str());
-	if (fb)
-	{
-		glActiveTexture(GL_TEXTURE0 + m_texture_uint);
-		glEnable(GL_TEXTURE_2D);
-		glBindTexture(GL_TEXTURE_2D, fb->getTexture((FrameBuffer::RenderBuffers)m_renderbuffer_index));
-	}
-}
-
-
-void RenderShadowmapCommand::deserialize(PipelineImpl&, ISerializer& serializer)
-{
-	serializer.deserializeArrayItem(m_layer_mask);
-	serializer.deserializeArrayItem(m_camera_slot);
-}
-
-
-void RenderShadowmapCommand::execute(PipelineInstanceImpl& pipeline)
-{
-	pipeline.renderShadowmap(pipeline.getScene()->getCameraInSlot(m_camera_slot.c_str()), m_layer_mask);
-}
-
-
-void BindShadowmapCommand::execute(PipelineInstanceImpl& pipeline)
-{
-	glActiveTexture(GL_TEXTURE0 + 1);
-	glEnable(GL_TEXTURE_2D);
-	glBindTexture(GL_TEXTURE_2D, pipeline.m_shadowmap_framebuffer->getDepthTexture());
-}
-
-
-Resource* PipelineManager::createResource(const Path& path)
-{
-	return LUX_NEW(PipelineImpl)(path, getOwner());
-}
-
-
-void PipelineManager::destroyResource(Resource& resource)
-{
-	LUX_DELETE(static_cast<PipelineImpl*>(&resource));
-}
-
-
-=======
-#include "graphics/pipeline.h"
-#include "graphics/gl_ext.h"
-#include "core/array.h"
-#include "core/crc32.h"
-#include "core/fs/file_system.h"
-#include "core/iserializer.h"
-#include "core/json_serializer.h"
-#include "core/resource_manager.h"
-#include "core/resource_manager_base.h"
-#include "core/string.h"
-#include "engine/engine.h"
-#include "graphics/frame_buffer.h"
-#include "graphics/geometry.h"
-#include "graphics/gl_ext.h"
-#include "graphics/material.h"
-#include "graphics/model.h"
-#include "graphics/model_instance.h"
-#include "graphics/renderer.h"
-#include "graphics/shader.h"
-
-
-namespace Lux
-{
-
-struct PipelineImpl;
-struct PipelineInstanceImpl;
-
-struct Command
-{
-	virtual void deserialize(PipelineImpl& pipeline, ISerializer& serializer) = 0;
-	virtual void execute(PipelineInstanceImpl& pipeline) = 0;
-};
-
-
-struct ClearCommand : public Command
-{
-	virtual void deserialize(PipelineImpl& pipeline, ISerializer& serializer) override;
-	virtual void execute(PipelineInstanceImpl& pipeline) override;
-	uint32_t m_buffers;
-};
-
-
-struct RenderModelsCommand : public Command
-{
-	virtual void deserialize(PipelineImpl& pipeline, ISerializer& serializer) override;
-	virtual void execute(PipelineInstanceImpl& pipeline) override;
-	
-	int64_t m_layer_mask;
-};
-
-
-struct ApplyCameraCommand : public Command
-{
-	virtual void deserialize(PipelineImpl& pipeline, ISerializer& serializer) override;
-	virtual void execute(PipelineInstanceImpl& pipeline) override;
-	string m_camera_slot;
-};
-
-
-struct BindFramebufferCommand : public Command
-{
-	virtual void deserialize(PipelineImpl& pipeline, ISerializer& serializer) override;
-	virtual void execute(PipelineInstanceImpl& pipeline) override;
-	string m_buffer_name;
-};
-
-
-struct UnbindFramebufferCommand : public Command
-{
-	virtual void deserialize(PipelineImpl&, ISerializer&) override {}
-	virtual void execute(PipelineInstanceImpl& pipeline) override;
-};
-
-
-struct DrawFullscreenQuadCommand : public Command
-{
-	virtual void deserialize(PipelineImpl& pipeline, ISerializer& serializer) override;
-	virtual void execute(PipelineInstanceImpl& pipeline) override;
-	Material* m_material;
-};
-
-
-struct RenderDebugLinesCommand : public Command
-{
-	virtual void deserialize(PipelineImpl& pipeline, ISerializer& serializer) override;
-	virtual void execute(PipelineInstanceImpl& pipeline) override;
-};
-
-
-struct BindFramebufferTextureCommand : public Command
-{
-	virtual void deserialize(PipelineImpl& pipeline, ISerializer& serializer) override;
-	virtual void execute(PipelineInstanceImpl& pipeline) override;
-	string m_framebuffer_name;
-	uint32_t m_renderbuffer_index;
-	uint32_t m_texture_uint;
-};
-
-
-struct RenderShadowmapCommand : public Command
-{
-	virtual void deserialize(PipelineImpl& pipeline, ISerializer& serializer) override;
-	virtual void execute(PipelineInstanceImpl& pipeline) override;
-
-	int64_t m_layer_mask;
-	string m_camera_slot;
-};
-
-
-struct BindShadowmapCommand : public Command
-{
-	virtual void deserialize(PipelineImpl&, ISerializer&) override {}
-	virtual void execute(PipelineInstanceImpl& pipeline) override;
-};
-
-
-struct PipelineImpl : public Pipeline
-{
-	struct FrameBufferDeclaration
-	{
-		int32_t m_width;
-		int32_t m_height;
-		int32_t m_mask;
-		string m_name;
-	};
-	
-	struct CommandCreator
-	{
-		typedef Delegate<Command*> Creator;
-		Creator m_creator;
-		uint32_t m_type_hash;
-	};
-
-	
-	template <typename T>
-	static Command* CreateCommand()
-	{
-		return LUX_NEW(T);
-	}
-
-
-	PipelineImpl(const Path& path, ResourceManager& resource_manager)
-		: Pipeline(path, resource_manager)
-	{
-		addCommandCreator("clear").bind<&CreateCommand<ClearCommand> >();
-		addCommandCreator("render_models").bind<&CreateCommand<RenderModelsCommand> >();
-		addCommandCreator("apply_camera").bind<&CreateCommand<ApplyCameraCommand> >();
-		addCommandCreator("bind_framebuffer").bind<&CreateCommand<BindFramebufferCommand> >();
-		addCommandCreator("unbind_framebuffer").bind<&CreateCommand<UnbindFramebufferCommand> >();
-		addCommandCreator("draw_fullscreen_quad").bind<&CreateCommand<DrawFullscreenQuadCommand> >();
-		addCommandCreator("bind_framebuffer_texture").bind<&CreateCommand<BindFramebufferTextureCommand> >();
-		addCommandCreator("render_shadowmap").bind<&CreateCommand<RenderShadowmapCommand> >();
-		addCommandCreator("bind_shadowmap").bind<&CreateCommand<BindShadowmapCommand> >();
-		addCommandCreator("render_debug_lines").bind<&CreateCommand<RenderDebugLinesCommand> >();
-	}
-
-
-	virtual ~PipelineImpl() override
-	{
-		for (int i = 0; i < m_commands.size(); ++i)
-		{
-			LUX_DELETE(m_commands[i]);
-		}
-	}
-
-
-	virtual void doUnload(void) override
-	{
-		for (int i = 0; i < m_commands.size(); ++i)
-		{
-			LUX_DELETE(m_commands[i]);
-		}
-		m_commands.clear();
-		onEmpty();
-	}
-
-
-	virtual FS::ReadCallback getReadCallback() override
-	{
-		FS::ReadCallback cb;
-		cb.bind<PipelineImpl, &PipelineImpl::loaded>(this);
-		return cb;
-	}
-
-
-	CommandCreator::Creator& addCommandCreator(const char* type)
-	{
-		CommandCreator& creator = m_command_creators.pushEmpty();
-		creator.m_type_hash = crc32(type);
-		return creator.m_creator;
-	}
-
-
-	Command* createCommand(uint32_t type_hash)
-	{
-		for (int i = 0; i < m_command_creators.size(); ++i)
-		{
-			if (m_command_creators[i].m_type_hash == type_hash)
-			{
-				return m_command_creators[i].m_creator.invoke();
-			}
-		}
-		return NULL;
-	}
-
-
-	virtual bool deserialize(ISerializer& serializer) override
-	{
-		int32_t count;
-		serializer.deserializeObjectBegin();
-		serializer.deserialize("frame_buffer_count", count);
-		serializer.deserializeArrayBegin("frame_buffers");
-		m_framebuffers.resize(count);
-		for(int i = 0; i < count; ++i)
-		{
-			int32_t render_buffer_count;
-			char fb_name[31];
-			serializer.deserializeArrayItem(fb_name, 30);
-			m_framebuffers[i].m_name = fb_name;
-
-			serializer.deserializeArrayItem(render_buffer_count);
-			int mask = 0;
-			char rb_name[30];
-			for(int j = 0; j < render_buffer_count; ++j)
-			{
-				serializer.deserializeArrayItem(rb_name, 30);
-				if(strcmp(rb_name, "depth") == 0)
-				{
-					mask |= FrameBuffer::DEPTH_BIT;
-				}
-				else
-				{
-					ASSERT(false);
-				}
-			}
-			serializer.deserializeArrayItem(m_framebuffers[i].m_width);
-			serializer.deserializeArrayItem(m_framebuffers[i].m_height);
-			m_framebuffers[i].m_mask = mask;
-		}
-		serializer.deserializeArrayEnd();
-		serializer.deserialize("shadowmap_width", m_shadowmap_framebuffer.m_width);
-		serializer.deserialize("shadowmap_height", m_shadowmap_framebuffer.m_height);
-		m_shadowmap_framebuffer.m_mask = FrameBuffer::DEPTH_BIT;
-		
-		serializer.deserialize("command_count", count);
-		serializer.deserializeArrayBegin("commands");
-		for(int i = 0; i < count; ++i)
-		{
-			char tmp[255];
-			serializer.deserializeArrayItem(tmp, 255);
-			uint32_t command_type_hash = crc32(tmp);
-			Command* cmd = createCommand(command_type_hash);
-			cmd->deserialize(*this, serializer);
-			m_commands.push(cmd);
-		}
-		serializer.deserializeArrayEnd();
-		serializer.deserializeObjectEnd();
-		return true;
-	}
-
-
-	void loaded(FS::IFile* file, bool success, FS::FileSystem& fs) 
-	{
-		if(success)
-		{
-			JsonSerializer serializer(*file, JsonSerializer::READ, m_path.c_str());
-			deserialize(serializer);
-			decrementDepCount();
-		}
-		else
-		{
-			onFailure();
-		}
-
-		fs.close(file);
-	}
-
-
-	Array<Command*> m_commands;
-	Array<CommandCreator> m_command_creators;
-	Array<FrameBufferDeclaration> m_framebuffers;
-	FrameBufferDeclaration m_shadowmap_framebuffer;
-};
-
-
-struct PipelineInstanceImpl : public PipelineInstance
-{
-	PipelineInstanceImpl(Pipeline& pipeline)
-		: m_source(static_cast<PipelineImpl&>(pipeline))
-	{
-		m_scene = NULL;
-		m_light_dir.set(0, -1, 0);
-		m_width = m_height = -1;
-		m_shadowmap_framebuffer = NULL;
-		if(pipeline.isReady())
-		{
-			sourceLoaded(Resource::State::READY);
-		}
-		else
-		{
-			pipeline.getObserverCb().bind<PipelineInstanceImpl, &PipelineInstanceImpl::sourceLoaded>(this);
-		}
-	}
-
-	~PipelineInstanceImpl()
-	{
-		m_source.getObserverCb().unbind<PipelineInstanceImpl, &PipelineInstanceImpl::sourceLoaded>(this);
-		m_source.getResourceManager().get(ResourceManager::PIPELINE)->unload(m_source);
-		for (int i = 0; i < m_framebuffers.size(); ++i)
-		{
-			LUX_DELETE(m_framebuffers[i]);
-		}
-		if (m_shadowmap_framebuffer)
-		{
-			LUX_DELETE(m_shadowmap_framebuffer);
-		}
-	}
-
-
-	FrameBuffer* getFrameBuffer(const char* name)
-	{
-		for (int i = 0, c = m_framebuffers.size(); i < c;  ++i)
-		{
-			if (strcmp(m_framebuffers[i]->getName(), name) == 0)
-			{
-				return m_framebuffers[i];
-			}
-		}
-		return NULL;
-	}
-
-
-	void setRenderer(Renderer& renderer)
-	{
-		m_renderer = &renderer;
-	}
-
-
-	void sourceLoaded(Resource::State status)
-	{
-		if (status == Resource::State::READY)
-		{
-			PipelineImpl::FrameBufferDeclaration fb = m_source.m_shadowmap_framebuffer;
-			m_shadowmap_framebuffer = LUX_NEW(FrameBuffer)(fb.m_width, fb.m_height, fb.m_mask, fb.m_name.c_str());
-			m_framebuffers.reserve(m_source.m_framebuffers.size());
-			for (int i = 0; i < m_source.m_framebuffers.size(); ++i)
-			{
-				fb = m_source.m_framebuffers[i];
-				m_framebuffers.push(LUX_NEW(FrameBuffer)(fb.m_width, fb.m_height, fb.m_mask, fb.m_name.c_str()));
-			}
-		}
-	}
-
-
-	void getOrthoMatrix(float left, float right, float bottom, float top, float z_near, float z_far, Matrix* mtx)
-	{
-		*mtx = Matrix::IDENTITY;
-		mtx->m11 = 2 / (right - left);
-		mtx->m22 = 2 / (top - bottom);
-		mtx->m33 = -2 / (z_far - z_near);
-		mtx->m41 = -(right + left) / (right - left);
-		mtx->m42 = -(top + bottom) / (top - bottom);
-		mtx->m43 = -(z_far + z_near) / (z_far - z_near);
-		/*		glOrtho(left, right, bottom, top, z_near, z_far);
-		glGetFloatv(GL_PROJECTION_MATRIX, &mtx->m11);
-		*/
-	}
-
-
-	void getLookAtMatrix(const Vec3& pos, const Vec3& center, const Vec3& up, Matrix* mtx)
-	{
-		*mtx = Matrix::IDENTITY;
-		Vec3 f = center - pos;
-		f.normalize();
-		Vec3 r = crossProduct(f, up);
-		r.normalize();
-		Vec3 u = crossProduct(r, f);
-		mtx->setXVector(r);
-		mtx->setYVector(u);
-		mtx->setZVector(-f);
-		mtx->transpose();
-		mtx->setTranslation(Vec3(-dotProduct(r, pos), -dotProduct(u, pos), dotProduct(f, pos)));
-		/*glPushMatrix();
-		float m[16];
-		gluLookAt(pos.x, pos.y, pos.z, center.x, center.y, center.z, up.x, up.y, up.z);
-		glGetFloatv(GL_MODELVIEW_MATRIX, m);
-		glPopMatrix();*/
-	}
-
-	void renderShadowmap(Component camera, int64_t layer_mask)
-	{
-		ASSERT(m_renderer != NULL);
-		Component light_cmp = m_scene->getLight(0);
-		if (!light_cmp.isValid())
-		{
-			return;
-		}
-		glEnable(GL_CULL_FACE);
-		glCullFace(GL_FRONT);
-		m_shadowmap_framebuffer->bind();
-		glClear(GL_DEPTH_BUFFER_BIT);
-		glMatrixMode(GL_PROJECTION);
-		glPushMatrix();
-		
-		for(int split_index = 0; split_index < 4; ++split_index)
-		{
-			glViewport(1, split_index * m_shadowmap_framebuffer->getHeight() * 0.25f, m_shadowmap_framebuffer->getWidth() - 2, m_shadowmap_framebuffer->getHeight() * 0.25f);
-			glMatrixMode(GL_PROJECTION);
-			glLoadIdentity();
-			Matrix projection_matrix;
-			float bb_size = 2 * ((split_index + 1) * (split_index + 1) * (split_index + 1));
-			getOrthoMatrix(-bb_size, bb_size, -bb_size, bb_size, 0, 100, &projection_matrix);
-			glMultMatrixf(&projection_matrix.m11);
-
-			Matrix light_mtx = light_cmp.entity.getMatrix();
-			m_light_dir = light_mtx.getZVector();
-			glMatrixMode(GL_MODELVIEW);
-			glLoadIdentity();
-			Matrix modelview_matrix;
-			Vec3 pos = camera.entity.getPosition();
-			Vec3 cam_forward = camera.entity.getRotation() * Vec3(0, 0, 1);
-			pos -= light_mtx.getZVector() * 10;
-			Vec3 up = camera.entity.getMatrix().getXVector();
-			getLookAtMatrix(pos, pos + light_mtx.getZVector(), light_mtx.getYVector(), &modelview_matrix);
-			glMultMatrixf(&modelview_matrix.m11);
-			static const Matrix biasMatrix(
-				0.5, 0.0, 0.0, 0.0,
-				0.0, 0.5, 0.0, 0.0,
-				0.0, 0.0, 0.5, 0.0,
-				0.5, 0.5, 0.5, 1.0
-				);
-			m_shadow_modelviewprojection[split_index] = biasMatrix * (projection_matrix * modelview_matrix);
-
-			renderModels(layer_mask);
-		}
-		glMatrixMode(GL_PROJECTION);
-		glPopMatrix();
-		glMatrixMode(GL_MODELVIEW);
-		FrameBuffer::unbind();
-		glCullFace(GL_BACK);
-	}
-
-
-	void drawFullscreenQuad(Material* material)
-	{
-		glDisable(GL_DEPTH_TEST);
-
-		glMatrixMode(GL_PROJECTION);
-		glPushMatrix();
-		glLoadIdentity();
-		glOrtho(-1, 1, -1, 1, 0, 30);
-		glMatrixMode(GL_MODELVIEW);
-
-		ASSERT(m_renderer != NULL);
-		material->apply(*m_renderer, *this);
-		glPushMatrix();
-		glLoadIdentity();
-		glBegin(GL_QUADS);
-		glTexCoord2f(0, 0);
-		glVertex3f(-1, -1, -1);
-		glTexCoord2f(0, 1);
-		glVertex3f(-1, 1, -1);
-		glTexCoord2f(1, 1);
-		glVertex3f(1, 1, -1);
-		glTexCoord2f(1, 0);
-		glVertex3f(1, -1, -1);
-		glEnd();
-		glPopMatrix();
-		glEnable(GL_DEPTH_TEST);
-		glMatrixMode(GL_PROJECTION);
-		glPopMatrix();
-		glMatrixMode(GL_MODELVIEW);
-	}
-
-
 	void renderDebugLines()
 	{
 		// cleanup
@@ -1522,5 +786,4 @@
 }
 
 
->>>>>>> edc3e3ab
 } // ~namespace Lux