--- conflicted
+++ resolved
@@ -55,45 +55,6 @@
     <ClCompile Include="..\..\pc\file_system_watcher.cpp">
       <Filter>Source Files\..\..\pc</Filter>
     </ClCompile>
-<<<<<<< HEAD
-    <ClCompile Include="moc\moc_scriptcompilerwidget.cpp">
-      <Filter>Generated Files</Filter>
-    </ClCompile>
-    <ClCompile Include="moc\moc_scriptcompiler.cpp">
-      <Filter>Generated Files</Filter>
-    </ClCompile>
-    <ClCompile Include="moc\moc_sceneview.cpp">
-      <Filter>Generated Files</Filter>
-    </ClCompile>
-    <ClCompile Include="moc\moc_property_view.cpp">
-      <Filter>Generated Files</Filter>
-    </ClCompile>
-    <ClCompile Include="moc\moc_profilerui.cpp">
-      <Filter>Generated Files</Filter>
-    </ClCompile>
-    <ClCompile Include="moc\moc_profilergraph.cpp">
-      <Filter>Generated Files</Filter>
-    </ClCompile>
-    <ClCompile Include="moc\moc_mainwindow.cpp">
-      <Filter>Generated Files</Filter>
-    </ClCompile>
-    <ClCompile Include="moc\moc_log_widget.cpp">
-      <Filter>Generated Files</Filter>
-    </ClCompile>
-    <ClCompile Include="moc\moc_gameview.cpp">
-      <Filter>Generated Files</Filter>
-    </ClCompile>
-    <ClCompile Include="moc\moc_fileserverwidget.cpp">
-      <Filter>Generated Files</Filter>
-    </ClCompile>
-    <ClCompile Include="moc\moc_entity_template_list.cpp">
-      <Filter>Generated Files</Filter>
-    </ClCompile>
-    <ClCompile Include="moc\moc_entity_list.cpp">
-      <Filter>Generated Files</Filter>
-    </ClCompile>
-    <ClCompile Include="moc\moc_assetbrowser.cpp">
-=======
     <ClCompile Include="..\..\..\tmp\studio\moc_scriptcompilerwidget.cpp">
       <Filter>Generated Files</Filter>
     </ClCompile>
@@ -131,7 +92,6 @@
       <Filter>Generated Files</Filter>
     </ClCompile>
     <ClCompile Include="..\..\..\tmp\studio\moc_assetbrowser.cpp">
->>>>>>> 331ce290
       <Filter>Generated Files</Filter>
     </ClCompile>
   </ItemGroup>
