--- conflicted
+++ resolved
@@ -1,10 +1,7 @@
 #include "sceneview.h"
 #include "editor/editor_client.h"
 #include "editor/editor_server.h"
-<<<<<<< HEAD
-=======
 #include <qapplication.h>
->>>>>>> 0375d83f
 #include <QDragEnterEvent>
 #include <QMimeData>
 #include <QMouseEvent>
@@ -62,14 +59,10 @@
 
 void SceneView::mouseMoveEvent(QMouseEvent* event)
 {
-<<<<<<< HEAD
-	m_client->mouseMove(event->x(), event->y(), event->x() - m_last_x, event->y() - m_last_y);
-=======
 	int flags = 0;
 	flags |= Qt::ControlModifier & QApplication::keyboardModifiers() ? (int)Lumix::EditorServer::MouseFlags::CONTROL : 0;
 	flags |= Qt::AltModifier & QApplication::keyboardModifiers() ? (int)Lumix::EditorServer::MouseFlags::ALT : 0;
 	m_client->mouseMove(event->x(), event->y(), event->x() - m_last_x, event->y() - m_last_y, flags);
->>>>>>> 0375d83f
 	m_last_x = event->x();
 	m_last_y = event->y();
 }
